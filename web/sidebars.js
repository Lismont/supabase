/**
 * Copyright (c) 2017-present, Facebook, Inc.
 *
 * This source code is licensed under the MIT license found in the
 * LICENSE file in the root directory of this source tree.
 */

const supabaseClient = require('./sidebar_spec_supabase')
const supabaseCli = require('./sidebar_spec_cli')
const dart = require('./sidebar_spec_dart')

module.exports = {
  supabaseClient: [
    {
      type: 'category',
      label: 'Javascript',
      collapsed: false,
      items: supabaseClient.docs,
    },
    // {
    //   type: 'category',
    //   label: 'Postgres',
    //   collapsed: false,
    //   items: postgres.docs,
    // },
    {
      type: 'category',
      label: 'Dart',
      collapsed: false,
      items: dart.docs,
    },
    {
      type: 'category',
      label: 'CLI',
      collapsed: false,
      items: supabaseCli.docs,
    },
  ],
  docs: [
    {
      type: 'category',
      label: 'Overview',
      items: [
        'about',
        'architecture',
        'guides/hosting/platform',
        'guides/local-development',
        'guides/examples',
      ],
      collapsed: false,
    },
    {
      type: 'category',
      label: 'Quickstarts',
      collapsed: false,
      items: [
        'guides/with-angular',
        'guides/with-expo',
        'guides/with-flutter',
        'guides/with-nextjs',
        'guides/with-react',
        'guides/with-redwoodjs',
        'guides/with-svelte',
        'guides/with-vue-3',
      ],
    },
    {
      type: 'category',
      label: 'Database',
      collapsed: false,
      items: [
        'guides/database',
        'guides/database/connecting-to-postgres',
        'guides/database/tables',
        'guides/database/functions',
        'guides/database/full-text-search',
        // 'guides/database/json',
        // 'guides/database/arrays',
        // 'guides/database/sql-to-api',
        {
          type: 'category',
          label: 'Extensions',
          collapsed: true,
          items: [
            'guides/database/extensions',
            // 'guides/database/extensions/pgtap',
            'guides/database/extensions/plv8',
            'guides/database/extensions/http',
            'guides/database/extensions/uuid-ossp',
          ],
        },
        {
          type: 'category',
          label: 'Configuration',
          collapsed: true,
          items: [
            'guides/database/timeouts',
            'guides/database/replication',
            'guides/database/managing-passwords',
            'guides/database/managing-timezones',
          ],
        },
      ],
    },
    {
      type: 'category',
      label: 'APIs',
      collapsed: false,
      items: ['guides/api'],
    },
    {
      type: 'category',
      label: 'Auth',
      collapsed: false,
      items: [
        'guides/auth',
        {
          type: 'category',
          label: 'Authentication',
          collapsed: true,
          items: [
            'guides/auth/auth-email',
            'guides/auth/auth-magic-link',
            'guides/auth/auth-apple',
            'guides/auth/auth-azure',
            'guides/auth/auth-bitbucket',
            'guides/auth/auth-discord',
            'guides/auth/auth-facebook',
            'guides/auth/auth-github',
            'guides/auth/auth-gitlab',
            'guides/auth/auth-google',
            'guides/auth/auth-notion',
            'guides/auth/auth-slack',
            'guides/auth/auth-spotify',
            'guides/auth/auth-twitch',
<<<<<<< HEAD
            'guides/auth/auth-zoom',
=======
            'guides/auth/auth-twitter',
>>>>>>> 65e8f6a3
            'guides/auth/auth-twilio',
            'guides/auth/auth-messagebird',
          ],
        },
        {
          type: 'category',
          label: 'Authorization',
          collapsed: true,
          items: ['guides/auth/row-level-security', 'guides/auth/managing-user-data'],
        },
        {
          type: 'category',
          label: 'Deep Dive',
          collapsed: true,
          items: [
            'learn/auth-deep-dive/auth-deep-dive-jwts',
            'learn/auth-deep-dive/auth-row-level-security',
            'learn/auth-deep-dive/auth-policies',
            'learn/auth-deep-dive/auth-gotrue',
            'learn/auth-deep-dive/auth-google-oauth',
          ],
        },
      ],
    },
    {
      type: 'category',
      label: 'Storage',
      collapsed: false,
      items: ['guides/storage'],
    },
    {
      type: 'category',
      label: 'Integrations',
      collapsed: false,
      items: [
        'guides/integrations/appsmith',
        'guides/integrations/auth0',
        'guides/integrations/draftbit',
        'guides/integrations/prisma',
        'guides/integrations/vercel',
      ],
    },
    // {
    //   type: 'category',
    //   label: 'Storage',
    //   collapsed: false,
    //   items: ['guides/storage/storage-sample'],
    // },
    {
      type: 'category',
      label: 'Self Hosting',
      collapsed: false,
      items: ['guides/hosting/overview', 'guides/hosting/docker'],
    },
    {
      type: 'category',
      label: 'See Also',
      collapsed: false,
      items: [
        'faq',
        'going-into-prod',
        'handbook/contributing',
        'handbook/supasquad',
        'company/terms',
        'company/privacy',
        'company/aup',
      ],
    },
  ],
  postgresServer: [
    {
      type: 'category',
      label: 'Postgres',
      collapsed: false,
      items: ['postgres/server/about'],
    },
    {
      type: 'category',
      label: 'Self hosting',
      collapsed: false,
      items: ['postgres/server/docker', 'postgres/server/aws', 'postgres/server/digitalocean'],
    },
  ],
  postgresApi: [
    {
      type: 'category',
      label: 'Postgres API',
      collapsed: false,
      items: ['postgres/api/about'],
    },
  ],
}<|MERGE_RESOLUTION|>--- conflicted
+++ resolved
@@ -133,13 +133,10 @@
             'guides/auth/auth-slack',
             'guides/auth/auth-spotify',
             'guides/auth/auth-twitch',
-<<<<<<< HEAD
-            'guides/auth/auth-zoom',
-=======
             'guides/auth/auth-twitter',
->>>>>>> 65e8f6a3
             'guides/auth/auth-twilio',
             'guides/auth/auth-messagebird',
+            'guides/auth/auth-zoom',
           ],
         },
         {
