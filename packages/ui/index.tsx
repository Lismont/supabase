--- conflicted
+++ resolved
@@ -166,16 +166,6 @@
 } from './src/components/shadcn/ui/collapsible'
 
 export {
-<<<<<<< HEAD
-  Sheet,
-  SheetClose,
-  SheetContent,
-  SheetDescription,
-  SheetFooter,
-  SheetHeader,
-  SheetTitle,
-  SheetTrigger,
-=======
   Sheet as Sheet_Shadcn_,
   SheetTrigger as SheetTrigger_Shadcn_,
   SheetClose as SheetClose_Shadcn_,
@@ -184,7 +174,6 @@
   SheetFooter as SheetFooter_Shadcn_,
   SheetTitle as SheetTitle_Shadcn_,
   SheetDescription as SheetDescription_Shadcn_,
->>>>>>> 0c5022c1
 } from './src/components/shadcn/ui/sheet'
 
 export { ScrollArea, ScrollBar } from './src/components/shadcn/ui/scroll-area'
