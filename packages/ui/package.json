--- conflicted
+++ resolved
@@ -6,19 +6,14 @@
   "license": "MIT",
   "sideEffects": false,
   "scripts": {
-    "build-storybook": "build-storybook",
     "build:icons": "node --experimental-modules internals/populate-icons.js",
-<<<<<<< HEAD
     "build-tokens": "node internals/tokens/build-tokens.js",
     "copy-tokens": "node internals/tokens/copy-tokens.js",
     "cleanse-css-for-tailwind": "node internals/tokens/cleanse-css-for-tailwind.js",
     "generate-styles": "npm run copy-tokens && npm run build-tokens && npm run cleanse-css-for-tailwind",
     "build-storybook": "storybook build",
-    "storybook": "storybook dev -p 6006"
-=======
-    "storybook": "start-storybook -p 6006",
+    "storybook": "storybook dev -p 6006",
     "test": "jest"
->>>>>>> 40607067
   },
   "dependencies": {
     "@headlessui/react": "^1.0.0",
@@ -58,7 +53,6 @@
     "tailwindcss-radix": "^1.6.0"
   },
   "devDependencies": {
-<<<<<<< HEAD
     "config": "*",
     "@babel/preset-env": "^7.21.4",
     "@babel/preset-react": "^7.18.6",
@@ -69,10 +63,7 @@
     "@storybook/react": "^7.0.5",
     "@storybook/react-webpack5": "^7.0.5",
     "@tokens-studio/sd-transforms": "^0.8.5",
-=======
-    "@storybook/react": "^6.5.16",
     "@testing-library/jest-dom": "^5.16.5",
->>>>>>> 40607067
     "@types/common-tags": "^1.8.1",
     "@types/react": "^17.0.37",
     "@types/react-copy-to-clipboard": "^5.0.4",
