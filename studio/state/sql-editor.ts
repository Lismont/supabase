--- conflicted
+++ resolved
@@ -220,30 +220,4 @@
       }
     })
   })
-<<<<<<< HEAD
-
-  subscribe(sqlEditorState.needsSaving, () => {
-    const state = getSqlEditorStateSnapshot()
-
-    Array.from(state.needsSaving)
-      .filter((id) => !state.needsCreating.has(id))
-      .forEach((id) => {
-        const snippet = state.snippets[id]
-
-        if (snippet) {
-          debouncedUpdate(id, snippet.projectRef, {
-            content: { ...snippet.snippet.content, content_id: id },
-            type: 'sql',
-            id,
-            name: snippet.snippet.name,
-            description: snippet.snippet.description,
-            visibility: snippet.snippet.visibility,
-          })
-
-          sqlEditorState.needsSaving.delete(id)
-        }
-      })
-  })
-=======
->>>>>>> e80ba45a
 }