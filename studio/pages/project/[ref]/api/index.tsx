import { useRouter } from 'next/router'
import { FC, createContext, useContext, useEffect, useState } from 'react'
import { observer, useLocalObservable } from 'mobx-react-lite'

import { NextPageWithLayout } from 'types'
import { checkPermissions, useParams, useStore } from 'hooks'
import { snakeToCamel } from 'lib/helpers'
import { useProjectApiQuery } from 'data/config/project-api-query'
import { DocsLayout } from 'components/layouts'
import { GeneralContent, ResourceContent, RpcContent } from 'components/interfaces/Docs'
import { PermissionAction } from '@supabase/shared-types/out/constants'
<<<<<<< HEAD
import { useProjectSettingsQuery } from 'data/config/project-settings-query'
import LangSelector from 'components/to-be-cleaned/Docs/LangSelector'
=======
import { useProjectJsonSchemaQuery } from 'data/docs/project-json-schema-query'
>>>>>>> e2c6f585

const PageContext = createContext(null)

const PageConfig: NextPageWithLayout = () => {
  const PageState: any = useLocalObservable(() => ({
    projectRef: '',
    jsonSchema: {},
    resources: {},
    rpcs: {},
    setJsonSchema(value: any) {
      const { paths } = value || {}
      const functionPath = 'rpc/'
      let resources: any = {}
      let rpcs: any = {}

      Object.entries(paths || []).forEach(([name, val]) => {
        let trimmed = name.slice(1)
        let id = trimmed.replace(functionPath, '')
        let displayName = id.replace(/_/g, ' ')
        let camelCase = snakeToCamel(id)
        let enriched = { id, displayName, camelCase }
        if (!trimmed.length) return
        else if (trimmed.includes(functionPath)) rpcs[id] = enriched
        else resources[id] = enriched
      })

      PageState.jsonSchema = value
      PageState.resources = resources
      PageState.rpcs = rpcs
    },
  }))

  const router = useRouter()
  const { query } = router

  const { ui } = useStore()
  const project = ui.selectedProject
  PageState.projectRef = query.ref

  return (
    <PageContext.Provider value={PageState}>
      <DocView project={project} />
    </PageContext.Provider>
  )
}

PageConfig.getLayout = (page) => <DocsLayout title="API">{page}</DocsLayout>

export default observer(PageConfig)

const DEFAULT_KEY = { name: 'hide', key: 'SUPABASE_KEY' }

const DocView: FC<any> = observer(({}) => {
  const PageState: any = useContext(PageContext)
  const { ref: projectRef, page, resource, rpc } = useParams()
  const [selectedLang, setSelectedLang] = useState<any>('js')
  const [showApiKey, setShowApiKey] = useState<any>(DEFAULT_KEY)

  const { data, error } = useProjectApiQuery({
    projectRef,
  })

  const apiService = data?.autoApiService
  const anonKey = apiService?.service_api_keys.find((x) => x.name === 'anon key')
    ? apiService.defaultApiKey
    : undefined
  const swaggerUrl = data?.autoApiService?.restUrl

  const canReadServiceKey = checkPermissions(
    PermissionAction.READ,
    'service_api_keys.service_role_key'
  )

  const {
    data: jsonSchema,
    error: jsonSchemaError,
    refetch,
  } = useProjectJsonSchemaQuery({
    projectRef,
    swaggerUrl,
    apiKey: anonKey,
  })

  useEffect(() => {
    PageState.setJsonSchema(jsonSchema)
  }, [jsonSchema])

  const refreshDocs = async () => {
    await refetch()
  }

  if (error || jsonSchemaError)
    return (
      <div className="mx-auto p-6 text-center sm:w-full md:w-3/4">
        <p className="text-scale-1000">
          <p>Error connecting to API</p>
          <p>{`${error || jsonSchemaError}`}</p>
        </p>
      </div>
    )
  if (!data || !jsonSchema || !PageState.jsonSchema)
    return (
      <div className="mx-auto p-6 text-center sm:w-full md:w-3/4">
        <h3 className="text-xl">Building docs ...</h3>
      </div>
    )

  // Data Loaded
  const autoApiService = {
    ...data.autoApiService,
    endpoint: `${data.autoApiService.protocol ?? 'https'}://${data.autoApiService.endpoint ?? '-'}`,
  }

  const { paths, definitions } = PageState.jsonSchema

  const PAGE_KEY: any = resource || rpc || page || 'index'

  return (
    <div className="Docs Docs--api-page h-full w-full overflow-y-auto" key={PAGE_KEY}>
      <div className="Docs--inner-wrapper">
        <div className="sticky top-0 z-40 flex w-full flex-row-reverse ">
          <LangSelector
            selectedLang={selectedLang}
            setSelectedLang={setSelectedLang}
            showApiKey={showApiKey}
            setShowApiKey={setShowApiKey}
            apiKey={API_KEY}
            autoApiService={autoApiService}
          />
          {/* <div className="bg-scale-100 dark:bg-scale-300" style={{ width: '50%' }}>
            <div className="z-0 flex ">
              <button
                type="button"
                onClick={() => setSelectedLang('js')}
                className={`${
                  selectedLang == 'js'
                    ? 'bg-scale-300 font-medium text-scale-1200 dark:bg-scale-200'
                    : 'bg-scale-100 text-scale-900 dark:bg-scale-100'
                } relative inline-flex items-center border-r border-scale-200 p-1 px-2 text-sm transition hover:text-scale-1200 focus:outline-none`}
              >
                JavaScript
              </button>
              <button
                type="button"
                onClick={() => setSelectedLang('bash')}
                className={`${
                  selectedLang == 'bash'
                    ? 'bg-scale-300 font-medium text-scale-1200 dark:bg-scale-200'
                    : 'bg-scale-100 text-scale-900 dark:bg-scale-100'
                } relative inline-flex items-center border-r border-scale-200 p-1 px-2 text-sm transition hover:text-scale-1200 focus:outline-none`}
              >
                Bash
              </button>
              {selectedLang == 'bash' && (
                <div className="flex">
                  <div className="flex items-center gap-2 p-1 pl-2 text-xs text-scale-900">
                    <IconKey size={12} strokeWidth={1.5} />
                    <span>Project API key :</span>
                  </div>
                  <Dropdown
                    align="end"
                    side="bottom"
                    className="cursor-pointer border-none bg-transparent p-0 pl-2 pr-8 text-sm text-scale-900"
                    overlay={
                      <>
                        <Dropdown.Item key="hide" onClick={() => setShowApiKey(DEFAULT_KEY)}>
                          hide
                        </Dropdown.Item>
                        <Dropdown.Item
                          key="anon"
                          onClick={() =>
                            setShowApiKey({
                              key: anonKey,
                              name: 'anon (public)',
                            })
                          }
                        >
                          anon (public)
                        </Dropdown.Item>
                        {canReadServiceKey && (
                          <Dropdown.Item
                            key="service"
                            onClick={() =>
                              setShowApiKey({
                                key: autoApiService.serviceApiKey,
                                name: 'service_role (secret)',
                              })
                            }
                          >
                            service_role (secret)
                          </Dropdown.Item>
                        )}
                      </>
                    }
                  >
                    <Button type="default">{showApiKey.name}</Button>
                  </Dropdown>
                </div>
              )}
            </div>
          </div> */}
        </div>
        <div className="">
          {resource ? (
            <ResourceContent
              autoApiService={autoApiService}
              selectedLang={selectedLang}
              resourceId={resource}
              resources={PageState.resources}
              definitions={definitions}
              paths={paths}
              showApiKey={showApiKey.key}
              refreshDocs={refreshDocs}
            />
          ) : rpc ? (
            <RpcContent
              autoApiService={autoApiService}
              selectedLang={selectedLang}
              rpcId={rpc}
              paths={paths}
              rpcs={PageState.rpcs}
              showApiKey={showApiKey.key}
              refreshDocs={refreshDocs}
            />
          ) : (
            <GeneralContent
              autoApiService={autoApiService}
              selectedLang={selectedLang}
              showApiKey={showApiKey.key}
              page={page}
            />
          )}
        </div>
      </div>
    </div>
  )
})<|MERGE_RESOLUTION|>--- conflicted
+++ resolved
@@ -9,12 +9,8 @@
 import { DocsLayout } from 'components/layouts'
 import { GeneralContent, ResourceContent, RpcContent } from 'components/interfaces/Docs'
 import { PermissionAction } from '@supabase/shared-types/out/constants'
-<<<<<<< HEAD
-import { useProjectSettingsQuery } from 'data/config/project-settings-query'
+import { useProjectJsonSchemaQuery } from 'data/docs/project-json-schema-query'
 import LangSelector from 'components/to-be-cleaned/Docs/LangSelector'
-=======
-import { useProjectJsonSchemaQuery } from 'data/docs/project-json-schema-query'
->>>>>>> e2c6f585
 
 const PageContext = createContext(null)
 
@@ -108,7 +104,7 @@
 
   if (error || jsonSchemaError)
     return (
-      <div className="mx-auto p-6 text-center sm:w-full md:w-3/4">
+      <div className="p-6 mx-auto text-center sm:w-full md:w-3/4">
         <p className="text-scale-1000">
           <p>Error connecting to API</p>
           <p>{`${error || jsonSchemaError}`}</p>
@@ -117,7 +113,7 @@
     )
   if (!data || !jsonSchema || !PageState.jsonSchema)
     return (
-      <div className="mx-auto p-6 text-center sm:w-full md:w-3/4">
+      <div className="p-6 mx-auto text-center sm:w-full md:w-3/4">
         <h3 className="text-xl">Building docs ...</h3>
       </div>
     )
@@ -133,15 +129,15 @@
   const PAGE_KEY: any = resource || rpc || page || 'index'
 
   return (
-    <div className="Docs Docs--api-page h-full w-full overflow-y-auto" key={PAGE_KEY}>
+    <div className="w-full h-full overflow-y-auto Docs Docs--api-page" key={PAGE_KEY}>
       <div className="Docs--inner-wrapper">
-        <div className="sticky top-0 z-40 flex w-full flex-row-reverse ">
+        <div className="sticky top-0 z-40 flex flex-row-reverse w-full ">
           <LangSelector
             selectedLang={selectedLang}
             setSelectedLang={setSelectedLang}
             showApiKey={showApiKey}
             setShowApiKey={setShowApiKey}
-            apiKey={API_KEY}
+            apiKey={anonKey}
             autoApiService={autoApiService}
           />
           {/* <div className="bg-scale-100 dark:bg-scale-300" style={{ width: '50%' }}>
@@ -177,7 +173,7 @@
                   <Dropdown
                     align="end"
                     side="bottom"
-                    className="cursor-pointer border-none bg-transparent p-0 pl-2 pr-8 text-sm text-scale-900"
+                    className="p-0 pl-2 pr-8 text-sm bg-transparent border-none cursor-pointer text-scale-900"
                     overlay={
                       <>
                         <Dropdown.Item key="hide" onClick={() => setShowApiKey(DEFAULT_KEY)}>
