import { PermissionAction } from '@supabase/shared-types/out/constants'
import { JwtSecretUpdateStatus } from '@supabase/shared-types/out/events'
import Link from 'next/link'
import { useState } from 'react'
import { IconAlertCircle, IconLoader, Input } from 'ui'

<<<<<<< HEAD
=======
import { useProjectSettingsQuery } from 'data/config/project-settings-query'
import { checkPermissions, useJwtSecretUpdateStatus } from 'hooks'
>>>>>>> 757c1302
import Snippets from 'components/to-be-cleaned/Docs/Snippets'
import SimpleCodeBlock from 'components/to-be-cleaned/SimpleCodeBlock'
import Panel from 'components/ui/Panel'
import { useProjectSettingsQuery } from 'data/config/project-settings-query'
import { checkPermissions, useParams } from 'hooks'
import { DEFAULT_PROJECT_API_SERVICE_ID, IS_PLATFORM } from 'lib/constants'
import { PROJECT_ENDPOINT_PROTOCOL } from 'pages/api/constants'
import { useJwtSecretUpdatingStatusQuery } from 'data/config/jwt-secret-updating-status-query'

const APIKeys = () => {
  const { ref: projectRef } = useParams()

  const availableLanguages = [
    { name: 'Javascript', key: 'js' },
    { name: 'Dart', key: 'dart' },
  ]
  const [selectedLanguage, setSelectedLanguage] = useState(availableLanguages[0])

  const {
    data: settings,
    isError: isProjectSettingsError,
    isLoading: isProjectSettingsLoading,
<<<<<<< HEAD
  } = useProjectSettingsQuery({
    projectRef,
  })
=======
  } = useProjectSettingsQuery({ projectRef: ref as string })
>>>>>>> 757c1302

  const {
    data,
    isError: isJwtSecretUpdateStatusError,
    isLoading: isJwtSecretUpdateStatusLoading,
  } = useJwtSecretUpdatingStatusQuery({ projectRef })
  const jwtSecretUpdateStatus = data?.jwtSecretUpdateStatus

  const canReadAPIKeys = checkPermissions(PermissionAction.READ, 'service_api_keys')

  // Get the API service
<<<<<<< HEAD
  const apiService = (settings?.services ?? []).find(
    (x: any) => x.app.id == DEFAULT_PROJECT_API_SERVICE_ID
  )
  const apiConfig = apiService?.app_config
=======
  const apiService = settings?.autoApiService
>>>>>>> 757c1302
  const apiKeys = apiService?.service_api_keys ?? []

  // API keys should not be empty. However it can be populated with a delay on project creation
  const isApiKeysEmpty = apiKeys.length === 0
  const isNotUpdatingJwtSecret =
    jwtSecretUpdateStatus === undefined || jwtSecretUpdateStatus === JwtSecretUpdateStatus.Updated

<<<<<<< HEAD
  const apiUrl = `${IS_PLATFORM ? 'https' : PROJECT_ENDPOINT_PROTOCOL}://${
    apiConfig?.endpoint ?? '-'
  }`
=======
  const apiUrl = `${apiService?.protocol ?? 'https'}://${apiService?.endpoint ?? '-'}`
>>>>>>> 757c1302
  const anonKey = apiKeys.find((key: any) => key.tags === 'anon')

  const clientInitSnippet: any = Snippets.init(apiUrl)
  const selectedLanguageSnippet =
    clientInitSnippet[selectedLanguage.key]?.code ?? 'No snippet available'

  return (
    <Panel
      title={
        <div className="space-y-3">
          <h5 className="text-base">Project API</h5>
          <p className="text-sm text-scale-1000">
            Your API is secured behind an API gateway which requires an API Key for every request.
            <br />
            You can use the parameters below to use Supabase client libraries.
          </p>
        </div>
      }
    >
      {isProjectSettingsError || isJwtSecretUpdateStatusError ? (
        <div className="flex items-center justify-center py-8 space-x-2">
          <IconAlertCircle size={16} strokeWidth={1.5} />
          <p className="text-sm text-scale-1100">
            {isProjectSettingsError ? 'Failed to retrieve API keys' : 'Failed to update JWT secret'}
          </p>
        </div>
      ) : isApiKeysEmpty || isProjectSettingsLoading || isJwtSecretUpdateStatusLoading ? (
        <div className="flex items-center justify-center py-8 space-x-2">
          <IconLoader className="animate-spin" size={16} strokeWidth={1.5} />
          <p className="text-sm text-scale-1100">
            {isProjectSettingsLoading || isApiKeysEmpty
              ? 'Retrieving API keys'
              : 'JWT secret is being updated'}
          </p>
        </div>
      ) : (
        <>
          <Panel.Content>
            <Input
              label="Project URL"
              readOnly
              copy
              disabled
              className="input-mono"
              value={apiUrl}
              descriptionText="A RESTful endpoint for querying and managing your database."
              layout="horizontal"
            />
          </Panel.Content>
          <Panel.Content
            className={
              'border-t border-panel-border-interior-light dark:border-panel-border-interior-dark'
            }
          >
            <Input
              readOnly
              disabled
              layout="horizontal"
              className="input-mono"
              // @ts-ignore
              label={
                <div className="space-y-2">
                  <p className="text-sm">API Key</p>
<<<<<<< HEAD
                  <div className="flex items-center -ml-1 space-x-1">
                    {anonKey?.tags.split(',').map((x: any, i: number) => (
=======
                  <div className="flex items-center space-x-1 -ml-1">
                    {anonKey?.tags?.split(',').map((x: any, i: number) => (
>>>>>>> 757c1302
                      <code key={`${x}${i}`} className="text-xs">
                        {x}
                      </code>
                    ))}
                    <code className="text-xs">{'public'}</code>
                  </div>
                </div>
              }
              copy={canReadAPIKeys && isNotUpdatingJwtSecret}
              reveal={anonKey?.tags !== 'anon' && canReadAPIKeys && isNotUpdatingJwtSecret}
              value={
                !canReadAPIKeys
                  ? 'You need additional permissions to view API keys'
                  : jwtSecretUpdateStatus === JwtSecretUpdateStatus.Failed
                  ? 'JWT secret update failed, new API key may have issues'
                  : jwtSecretUpdateStatus === JwtSecretUpdateStatus.Updating
                  ? 'Updating JWT secret...'
<<<<<<< HEAD
                  : anonKey?.api_key ?? '-'
=======
                  : apiService?.defaultApiKey
>>>>>>> 757c1302
              }
              onChange={() => {}}
              descriptionText={
                <p>
                  This key is safe to use in a browser if you have enabled Row Level Security (RLS)
                  for your tables and configured policies. You may also use the service key which
                  can be found{' '}
                  <Link href={`/project/${projectRef}/settings/api`}>
                    <a className="transition text-brand-800 hover:text-brand-900">here</a>
                  </Link>{' '}
                  to bypass RLS.
                </p>
              }
            />
          </Panel.Content>
          <div className="border-t border-panel-border-interior-light dark:border-panel-border-interior-dark">
            <div className="flex items-center bg-scale-200">
              {availableLanguages.map((language) => {
                const isSelected = selectedLanguage.key === language.key
                return (
                  <div
                    key={language.key}
                    className={[
                      'px-3 py-1 text-sm cursor-pointer transition',
                      `${!isSelected ? 'bg-scale-200 text-scale-1000' : 'bg-scale-300'}`,
                    ].join(' ')}
                    onClick={() => setSelectedLanguage(language)}
                  >
                    {language.name}
                  </div>
                )
              })}
            </div>
            <div className="bg-scale-300 px-4 py-6 min-h-[200px]">
              <SimpleCodeBlock className={selectedLanguage.key}>
                {selectedLanguageSnippet}
              </SimpleCodeBlock>
            </div>
          </div>
        </>
      )}
    </Panel>
  )
}

export default APIKeys<|MERGE_RESOLUTION|>--- conflicted
+++ resolved
@@ -4,19 +4,12 @@
 import { useState } from 'react'
 import { IconAlertCircle, IconLoader, Input } from 'ui'
 
-<<<<<<< HEAD
-=======
-import { useProjectSettingsQuery } from 'data/config/project-settings-query'
-import { checkPermissions, useJwtSecretUpdateStatus } from 'hooks'
->>>>>>> 757c1302
+import { useProjectApiQuery } from 'data/config/project-api-query'
+import { useJwtSecretUpdatingStatusQuery } from 'data/config/jwt-secret-updating-status-query'
+import { checkPermissions, useParams } from 'hooks'
 import Snippets from 'components/to-be-cleaned/Docs/Snippets'
+import Panel from 'components/ui/Panel'
 import SimpleCodeBlock from 'components/to-be-cleaned/SimpleCodeBlock'
-import Panel from 'components/ui/Panel'
-import { useProjectSettingsQuery } from 'data/config/project-settings-query'
-import { checkPermissions, useParams } from 'hooks'
-import { DEFAULT_PROJECT_API_SERVICE_ID, IS_PLATFORM } from 'lib/constants'
-import { PROJECT_ENDPOINT_PROTOCOL } from 'pages/api/constants'
-import { useJwtSecretUpdatingStatusQuery } from 'data/config/jwt-secret-updating-status-query'
 
 const APIKeys = () => {
   const { ref: projectRef } = useParams()
@@ -31,13 +24,9 @@
     data: settings,
     isError: isProjectSettingsError,
     isLoading: isProjectSettingsLoading,
-<<<<<<< HEAD
-  } = useProjectSettingsQuery({
+  } = useProjectApiQuery({
     projectRef,
   })
-=======
-  } = useProjectSettingsQuery({ projectRef: ref as string })
->>>>>>> 757c1302
 
   const {
     data,
@@ -49,14 +38,7 @@
   const canReadAPIKeys = checkPermissions(PermissionAction.READ, 'service_api_keys')
 
   // Get the API service
-<<<<<<< HEAD
-  const apiService = (settings?.services ?? []).find(
-    (x: any) => x.app.id == DEFAULT_PROJECT_API_SERVICE_ID
-  )
-  const apiConfig = apiService?.app_config
-=======
   const apiService = settings?.autoApiService
->>>>>>> 757c1302
   const apiKeys = apiService?.service_api_keys ?? []
 
   // API keys should not be empty. However it can be populated with a delay on project creation
@@ -64,13 +46,7 @@
   const isNotUpdatingJwtSecret =
     jwtSecretUpdateStatus === undefined || jwtSecretUpdateStatus === JwtSecretUpdateStatus.Updated
 
-<<<<<<< HEAD
-  const apiUrl = `${IS_PLATFORM ? 'https' : PROJECT_ENDPOINT_PROTOCOL}://${
-    apiConfig?.endpoint ?? '-'
-  }`
-=======
   const apiUrl = `${apiService?.protocol ?? 'https'}://${apiService?.endpoint ?? '-'}`
->>>>>>> 757c1302
   const anonKey = apiKeys.find((key: any) => key.tags === 'anon')
 
   const clientInitSnippet: any = Snippets.init(apiUrl)
@@ -134,13 +110,8 @@
               label={
                 <div className="space-y-2">
                   <p className="text-sm">API Key</p>
-<<<<<<< HEAD
-                  <div className="flex items-center -ml-1 space-x-1">
-                    {anonKey?.tags.split(',').map((x: any, i: number) => (
-=======
                   <div className="flex items-center space-x-1 -ml-1">
                     {anonKey?.tags?.split(',').map((x: any, i: number) => (
->>>>>>> 757c1302
                       <code key={`${x}${i}`} className="text-xs">
                         {x}
                       </code>
@@ -158,11 +129,7 @@
                   ? 'JWT secret update failed, new API key may have issues'
                   : jwtSecretUpdateStatus === JwtSecretUpdateStatus.Updating
                   ? 'Updating JWT secret...'
-<<<<<<< HEAD
-                  : anonKey?.api_key ?? '-'
-=======
                   : apiService?.defaultApiKey
->>>>>>> 757c1302
               }
               onChange={() => {}}
               descriptionText={
