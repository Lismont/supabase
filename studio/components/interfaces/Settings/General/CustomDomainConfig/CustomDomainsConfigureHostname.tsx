--- conflicted
+++ resolved
@@ -16,11 +16,7 @@
 import { useProjectApiQuery } from 'data/config/project-api-query'
 import { useCheckCNAMERecordMutation } from 'data/custom-domains/check-cname-mutation'
 import { useCustomDomainCreateMutation } from 'data/custom-domains/custom-domains-create-mutation'
-<<<<<<< HEAD
-import { useProjectContext } from 'components/layouts/ProjectLayout/ProjectContext'
-=======
 import { useCheckPermissions, useStore } from 'hooks'
->>>>>>> 04677604
 
 const schema = yup.object({
   domain: yup.string().required('A value for your custom domain is required'),
@@ -34,7 +30,6 @@
   const { mutate: checkCNAMERecord, isLoading: isCheckingRecord } = useCheckCNAMERecordMutation()
   const { mutate: createCustomDomain, isLoading: isCreating } = useCustomDomainCreateMutation()
   const { data: settings } = useProjectApiQuery({ projectRef: ref })
-  const { project } = useProjectContext()
 
   const FORM_ID = 'custom-domains-form'
   const endpoint = settings?.autoApiService.endpoint
@@ -43,18 +38,6 @@
       project_id: project?.id,
     },
   })
-<<<<<<< HEAD
-
-  const verifyCNAME = async (domain: string): Promise<boolean> => {
-    const res = await fetch(`https://1.1.1.1/dns-query?name=${domain}`, {
-      method: 'GET',
-      headers: { accept: 'application/dns-json' },
-    })
-    const verification = await res.json()
-    return verification.Status === 0
-  }
-=======
->>>>>>> 04677604
 
   const onCreateCustomDomain = async (values: yup.InferType<typeof schema>) => {
     if (!ref) return console.error('Project ref is required')
