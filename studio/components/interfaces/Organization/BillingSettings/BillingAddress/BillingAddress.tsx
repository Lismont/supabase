import { PermissionAction } from '@supabase/shared-types/out/constants'
import { useParams } from 'common'
import { isEqual } from 'lodash'
import { useState } from 'react'
import { Button, Form, Input, Listbox } from 'ui'

import AlertError from 'components/ui/AlertError'
import NoPermission from 'components/ui/NoPermission'
import Panel from 'components/ui/Panel'
<<<<<<< HEAD
import { GenericSkeletonLoader } from 'components/ui/ShimmeringLoader'
import { useOrganizationCustomerProfileQuery } from 'data/organizations/organization-customer-profile-query'
import { useCheckPermissions, useStore } from 'hooks'
import { patch } from 'lib/common/fetch'
import { API_URL } from 'lib/constants'
=======
import { useOrganizationCustomerProfileUpdateMutation } from 'data/organizations/organization-customer-profile-update-mutation'
import { useCheckPermissions, useSelectedOrganization, useStore } from 'hooks'
>>>>>>> f458876c
import { COUNTRIES } from './BillingAddress.constants'

const BillingAddress = () => {
  const { ui } = useStore()
<<<<<<< HEAD
  const { slug } = useParams()

  const {
    data: customer,
    error: customerError,
    refetch: refetchCustomer,
    isError: isErrorCustomer,
    isLoading: isLoadingCustomer,
    isSuccess: isSuccessCustomer,
  } = useOrganizationCustomerProfileQuery({ slug })

  const { city, country, line1, line2, postal_code, state } = customer?.address ?? {}
=======
  const [isDirty, setIsDirty] = useState(false)
  const selectedOrganization = useSelectedOrganization()

  const orgSlug = selectedOrganization?.slug ?? ''
  const { city, country, line1, line2, postal_code, state } = address
  const initialValues = { city, country, line1, line2, postal_code, state }

  const { mutate: updateCustomer, isLoading: isUpdating } =
    useOrganizationCustomerProfileUpdateMutation({
      onSuccess: (updatedCustomer) => {
        ui.setNotification({
          category: 'success',
          message: 'Successfully updated billing address',
        })
        setIsDirty(false)
        onAddressUpdated(updatedCustomer.address)
      },
      onError: (error) => {
        ui.setNotification({
          category: 'error',
          message: `Failed to update billing address: ${error.message}`,
        })
      },
    })
>>>>>>> f458876c

  const canReadBillingAddress = useCheckPermissions(
    PermissionAction.BILLING_READ,
    'stripe.customer'
  )
  const canUpdateBillingAddress = useCheckPermissions(
    PermissionAction.BILLING_WRITE,
    'stripe.customer'
  )

  const onValidate = (values: any) => {
    const errors = {} as any
    if (isEqual(values, initialValues)) {
      setIsDirty(false)
    } else {
      setIsDirty(true)
    }
    return errors
  }

<<<<<<< HEAD
  const onSubmit = async (values: any, { setSubmitting }: any) => {
    try {
      setSubmitting(true)
      const updatedCustomer = await patch(`${API_URL}/organizations/${slug}/customer`, {
        address: values,
      })
      if (updatedCustomer.error) throw updatedCustomer.error
      ui.setNotification({
        category: 'success',
        message: 'Successfully updated billing address',
      })
      refetchCustomer()
    } catch (error: any) {
      ui.setNotification({
        category: 'error',
        message: `Failed to update billing address: ${error.message}`,
      })
    } finally {
      setSubmitting(false)
      setIsDirty(false)
    }
=======
  const onSubmit = async (values: any) => {
    updateCustomer({ slug: orgSlug, address: values })
>>>>>>> f458876c
  }

  return (
    <div className="space-y-2">
      <div>
        <h4>Billing address</h4>
        <p className="text-sm opacity-50">This will be reflected in every invoice</p>
      </div>
<<<<<<< HEAD

      {isLoadingCustomer && <GenericSkeletonLoader />}

      {isErrorCustomer && (
        <AlertError error={customerError} subject="Failed to retrieve customer profile" />
      )}

      {isSuccessCustomer && (
        <Panel>
          {!canReadBillingAddress ? (
            <NoPermission resourceText="view this organization's billing address" />
          ) : (
            <Form
              validateOnBlur
              initialValues={initialValues}
              validate={onValidate}
              onSubmit={onSubmit}
            >
              {({ isSubmitting, handleReset }: any) => {
                return (
                  <>
                    <Panel.Content className="w-3/5 space-y-2">
=======
      <Panel loading={loading}>
        {loading ? (
          <div className="flex flex-col justify-between space-y-2 py-4 px-4">
            <div className="shimmering-loader mx-1 w-2/3 rounded py-3" />
            <div className="shimmering-loader mx-1 w-1/2 rounded py-3" />
            <div className="shimmering-loader mx-1 w-1/3 rounded py-3" />
          </div>
        ) : !canReadBillingAddress ? (
          <NoPermission resourceText="view this organization's billing address" />
        ) : (
          <Form
            validateOnBlur
            initialValues={initialValues}
            validate={onValidate}
            onSubmit={onSubmit}
          >
            {({ handleReset }: any) => {
              return (
                <>
                  <Panel.Content className="w-3/5 space-y-2">
                    <Input
                      id="line1"
                      name="line1"
                      placeholder="Address line 1"
                      disabled={!canUpdateBillingAddress}
                    />
                    <Input
                      id="line2"
                      name="line2"
                      placeholder="Address line 2"
                      disabled={!canUpdateBillingAddress}
                    />
                    <div className="flex items-center space-x-2">
                      <Listbox
                        className="w-full"
                        id="country"
                        name="country"
                        placeholder="Country"
                        disabled={!canUpdateBillingAddress}
                      >
                        <Listbox.Option label="---" key="empty" value="">
                          ---
                        </Listbox.Option>
                        {COUNTRIES.map((country) => (
                          <Listbox.Option
                            label={country.name}
                            key={country.code}
                            value={country.code}
                          >
                            {country.name}
                          </Listbox.Option>
                        ))}
                      </Listbox>
                      <Input
                        className="w-full"
                        id="postal_code"
                        name="postal_code"
                        placeholder="Postal code"
                        disabled={!canUpdateBillingAddress}
                      />
                    </div>
                    <div className="flex items-center space-x-2">
>>>>>>> f458876c
                      <Input
                        id="line1"
                        name="line1"
                        placeholder="Address line 1"
                        disabled={!canUpdateBillingAddress}
                      />
                      <Input
                        id="line2"
                        name="line2"
                        placeholder="Address line 2"
                        disabled={!canUpdateBillingAddress}
                      />
<<<<<<< HEAD
                      <div className="flex items-center space-x-2">
                        <Listbox
                          className="w-full"
                          id="country"
                          name="country"
                          placeholder="Country"
                          disabled={!canUpdateBillingAddress}
                        >
                          <Listbox.Option label="---" key="empty" value="">
                            ---
                          </Listbox.Option>
                          {COUNTRIES.map((country) => (
                            <Listbox.Option
                              label={country.name}
                              key={country.code}
                              value={country.code}
                            >
                              {country.name}
                            </Listbox.Option>
                          ))}
                        </Listbox>
                        <Input
                          className="w-full"
                          id="postal_code"
                          name="postal_code"
                          placeholder="Postal code"
                          disabled={!canUpdateBillingAddress}
                        />
                      </div>
                      <div className="flex items-center space-x-2">
                        <Input
                          className="w-full"
                          id="city"
                          name="city"
                          placeholder="City"
                          disabled={!canUpdateBillingAddress}
                        />
                        <Input
                          className="w-full"
                          id="state"
                          name="state"
                          placeholder="State"
                          disabled={!canUpdateBillingAddress}
                        />
                      </div>
                    </Panel.Content>
                    <div className="border-t border-scale-400" />
                    <Panel.Content className="flex justify-between">
                      {!canUpdateBillingAddress ? (
                        <p className="text-sm text-scale-1000">
                          You need additional permissions to update this organization's billing
                          address
                        </p>
                      ) : (
                        <div />
                      )}
                      <div className="flex items-center space-x-2">
                        <Button
                          type="default"
                          htmlType="reset"
                          disabled={!isDirty || isSubmitting || !canUpdateBillingAddress}
                          onClick={() => {
                            handleReset()
                            setIsDirty(false)
                          }}
                        >
                          Cancel
                        </Button>
                        <Button
                          type="primary"
                          htmlType="submit"
                          loading={isSubmitting}
                          disabled={!isDirty || isSubmitting || !canUpdateBillingAddress}
                        >
                          Save
                        </Button>
                      </div>
                    </Panel.Content>
                  </>
                )
              }}
            </Form>
          )}
        </Panel>
      )}
=======
                    </div>
                  </Panel.Content>
                  <div className="border-t border-scale-400" />
                  <Panel.Content className="flex justify-between">
                    {!canUpdateBillingAddress ? (
                      <p className="text-sm text-scale-1000">
                        You need additional permissions to update this organization's billing
                        address
                      </p>
                    ) : (
                      <div />
                    )}
                    <div className="flex items-center space-x-2">
                      <Button
                        type="default"
                        htmlType="reset"
                        disabled={!isDirty || isUpdating || !canUpdateBillingAddress}
                        onClick={() => {
                          handleReset()
                          setIsDirty(false)
                        }}
                      >
                        Cancel
                      </Button>
                      <Button
                        type="primary"
                        htmlType="submit"
                        loading={isUpdating}
                        disabled={!isDirty || isUpdating || !canUpdateBillingAddress}
                      >
                        Save
                      </Button>
                    </div>
                  </Panel.Content>
                </>
              )
            }}
          </Form>
        )}
      </Panel>
>>>>>>> f458876c
    </div>
  )
}

export default BillingAddress<|MERGE_RESOLUTION|>--- conflicted
+++ resolved
@@ -7,50 +7,36 @@
 import AlertError from 'components/ui/AlertError'
 import NoPermission from 'components/ui/NoPermission'
 import Panel from 'components/ui/Panel'
-<<<<<<< HEAD
 import { GenericSkeletonLoader } from 'components/ui/ShimmeringLoader'
 import { useOrganizationCustomerProfileQuery } from 'data/organizations/organization-customer-profile-query'
+import { useOrganizationCustomerProfileUpdateMutation } from 'data/organizations/organization-customer-profile-update-mutation'
 import { useCheckPermissions, useStore } from 'hooks'
-import { patch } from 'lib/common/fetch'
-import { API_URL } from 'lib/constants'
-=======
-import { useOrganizationCustomerProfileUpdateMutation } from 'data/organizations/organization-customer-profile-update-mutation'
-import { useCheckPermissions, useSelectedOrganization, useStore } from 'hooks'
->>>>>>> f458876c
 import { COUNTRIES } from './BillingAddress.constants'
 
 const BillingAddress = () => {
   const { ui } = useStore()
-<<<<<<< HEAD
   const { slug } = useParams()
 
   const {
     data: customer,
     error: customerError,
-    refetch: refetchCustomer,
     isError: isErrorCustomer,
     isLoading: isLoadingCustomer,
     isSuccess: isSuccessCustomer,
   } = useOrganizationCustomerProfileQuery({ slug })
 
   const { city, country, line1, line2, postal_code, state } = customer?.address ?? {}
-=======
   const [isDirty, setIsDirty] = useState(false)
-  const selectedOrganization = useSelectedOrganization()
-
-  const orgSlug = selectedOrganization?.slug ?? ''
-  const { city, country, line1, line2, postal_code, state } = address
   const initialValues = { city, country, line1, line2, postal_code, state }
 
   const { mutate: updateCustomer, isLoading: isUpdating } =
     useOrganizationCustomerProfileUpdateMutation({
-      onSuccess: (updatedCustomer) => {
+      onSuccess: () => {
         ui.setNotification({
           category: 'success',
           message: 'Successfully updated billing address',
         })
         setIsDirty(false)
-        onAddressUpdated(updatedCustomer.address)
       },
       onError: (error) => {
         ui.setNotification({
@@ -59,7 +45,6 @@
         })
       },
     })
->>>>>>> f458876c
 
   const canReadBillingAddress = useCheckPermissions(
     PermissionAction.BILLING_READ,
@@ -80,32 +65,9 @@
     return errors
   }
 
-<<<<<<< HEAD
-  const onSubmit = async (values: any, { setSubmitting }: any) => {
-    try {
-      setSubmitting(true)
-      const updatedCustomer = await patch(`${API_URL}/organizations/${slug}/customer`, {
-        address: values,
-      })
-      if (updatedCustomer.error) throw updatedCustomer.error
-      ui.setNotification({
-        category: 'success',
-        message: 'Successfully updated billing address',
-      })
-      refetchCustomer()
-    } catch (error: any) {
-      ui.setNotification({
-        category: 'error',
-        message: `Failed to update billing address: ${error.message}`,
-      })
-    } finally {
-      setSubmitting(false)
-      setIsDirty(false)
-    }
-=======
   const onSubmit = async (values: any) => {
-    updateCustomer({ slug: orgSlug, address: values })
->>>>>>> f458876c
+    if (!slug) return console.error('Slug is required')
+    updateCustomer({ slug, address: values })
   }
 
   return (
@@ -114,7 +76,6 @@
         <h4>Billing address</h4>
         <p className="text-sm opacity-50">This will be reflected in every invoice</p>
       </div>
-<<<<<<< HEAD
 
       {isLoadingCustomer && <GenericSkeletonLoader />}
 
@@ -133,74 +94,10 @@
               validate={onValidate}
               onSubmit={onSubmit}
             >
-              {({ isSubmitting, handleReset }: any) => {
+              {({ handleReset }: any) => {
                 return (
                   <>
                     <Panel.Content className="w-3/5 space-y-2">
-=======
-      <Panel loading={loading}>
-        {loading ? (
-          <div className="flex flex-col justify-between space-y-2 py-4 px-4">
-            <div className="shimmering-loader mx-1 w-2/3 rounded py-3" />
-            <div className="shimmering-loader mx-1 w-1/2 rounded py-3" />
-            <div className="shimmering-loader mx-1 w-1/3 rounded py-3" />
-          </div>
-        ) : !canReadBillingAddress ? (
-          <NoPermission resourceText="view this organization's billing address" />
-        ) : (
-          <Form
-            validateOnBlur
-            initialValues={initialValues}
-            validate={onValidate}
-            onSubmit={onSubmit}
-          >
-            {({ handleReset }: any) => {
-              return (
-                <>
-                  <Panel.Content className="w-3/5 space-y-2">
-                    <Input
-                      id="line1"
-                      name="line1"
-                      placeholder="Address line 1"
-                      disabled={!canUpdateBillingAddress}
-                    />
-                    <Input
-                      id="line2"
-                      name="line2"
-                      placeholder="Address line 2"
-                      disabled={!canUpdateBillingAddress}
-                    />
-                    <div className="flex items-center space-x-2">
-                      <Listbox
-                        className="w-full"
-                        id="country"
-                        name="country"
-                        placeholder="Country"
-                        disabled={!canUpdateBillingAddress}
-                      >
-                        <Listbox.Option label="---" key="empty" value="">
-                          ---
-                        </Listbox.Option>
-                        {COUNTRIES.map((country) => (
-                          <Listbox.Option
-                            label={country.name}
-                            key={country.code}
-                            value={country.code}
-                          >
-                            {country.name}
-                          </Listbox.Option>
-                        ))}
-                      </Listbox>
-                      <Input
-                        className="w-full"
-                        id="postal_code"
-                        name="postal_code"
-                        placeholder="Postal code"
-                        disabled={!canUpdateBillingAddress}
-                      />
-                    </div>
-                    <div className="flex items-center space-x-2">
->>>>>>> f458876c
                       <Input
                         id="line1"
                         name="line1"
@@ -213,7 +110,6 @@
                         placeholder="Address line 2"
                         disabled={!canUpdateBillingAddress}
                       />
-<<<<<<< HEAD
                       <div className="flex items-center space-x-2">
                         <Listbox
                           className="w-full"
@@ -274,7 +170,7 @@
                         <Button
                           type="default"
                           htmlType="reset"
-                          disabled={!isDirty || isSubmitting || !canUpdateBillingAddress}
+                          disabled={!isDirty || isUpdating || !canUpdateBillingAddress}
                           onClick={() => {
                             handleReset()
                             setIsDirty(false)
@@ -285,8 +181,8 @@
                         <Button
                           type="primary"
                           htmlType="submit"
-                          loading={isSubmitting}
-                          disabled={!isDirty || isSubmitting || !canUpdateBillingAddress}
+                          loading={isUpdating}
+                          disabled={!isDirty || isUpdating || !canUpdateBillingAddress}
                         >
                           Save
                         </Button>
@@ -299,48 +195,6 @@
           )}
         </Panel>
       )}
-=======
-                    </div>
-                  </Panel.Content>
-                  <div className="border-t border-scale-400" />
-                  <Panel.Content className="flex justify-between">
-                    {!canUpdateBillingAddress ? (
-                      <p className="text-sm text-scale-1000">
-                        You need additional permissions to update this organization's billing
-                        address
-                      </p>
-                    ) : (
-                      <div />
-                    )}
-                    <div className="flex items-center space-x-2">
-                      <Button
-                        type="default"
-                        htmlType="reset"
-                        disabled={!isDirty || isUpdating || !canUpdateBillingAddress}
-                        onClick={() => {
-                          handleReset()
-                          setIsDirty(false)
-                        }}
-                      >
-                        Cancel
-                      </Button>
-                      <Button
-                        type="primary"
-                        htmlType="submit"
-                        loading={isUpdating}
-                        disabled={!isDirty || isUpdating || !canUpdateBillingAddress}
-                      >
-                        Save
-                      </Button>
-                    </div>
-                  </Panel.Content>
-                </>
-              )
-            }}
-          </Form>
-        )}
-      </Panel>
->>>>>>> f458876c
     </div>
   )
 }
