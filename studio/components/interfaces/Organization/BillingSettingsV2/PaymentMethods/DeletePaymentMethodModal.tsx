--- conflicted
+++ resolved
@@ -16,10 +16,6 @@
   const { ui } = useStore()
   const { slug } = useParams()
 
-<<<<<<< HEAD
-  const { mutateAsync: deletePayment, isLoading: isDeleting } =
-    useOrganizationPaymentMethodDeleteMutation()
-=======
   const { mutate: deletePayment, isLoading: isDeleting } =
     useOrganizationPaymentMethodDeleteMutation({
       onSuccess: () => {
@@ -32,22 +28,11 @@
         onClose()
       },
     })
->>>>>>> 41bd4ca2
 
   const onConfirmDelete = async () => {
     if (!slug) return console.error('Slug is required')
     if (!selectedPaymentMethod) return console.error('Card ID is required')
-<<<<<<< HEAD
-
-    await deletePayment({ slug, cardId: selectedPaymentMethod.id })
-    ui.setNotification({
-      category: 'success',
-      message: `Successfully removed payment method ending with ${selectedPaymentMethod.card.last4}`,
-    })
-    onClose()
-=======
     deletePayment({ slug, cardId: selectedPaymentMethod.id })
->>>>>>> 41bd4ca2
   }
 
   return (
