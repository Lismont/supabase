--- conflicted
+++ resolved
@@ -138,19 +138,8 @@
               }
             >
               <FormSection>
-<<<<<<< HEAD
                 <FormSectionContent loading={isLoading}>
-                  <Input
-                    id="SITE_URL"
-                    size="small"
-                    label="Site URL"
-                    descriptionText="The base URL of your website. Used as an allow-list for redirects and for constructing URLs used in emails."
-                    disabled={!canUpdateConfig}
-                  />
-=======
-                <FormSectionContent loading={!isLoaded}>
                   <Input id="SITE_URL" size="small" label="Site URL" disabled={!canUpdateConfig} />
->>>>>>> 505cf5b6
                 </FormSectionContent>
               </FormSection>
             </FormPanel>
