import { FC, useRef } from 'react'
import { useRouter } from 'next/router'
import { observer } from 'mobx-react-lite'
<<<<<<< HEAD
import { find, isUndefined } from 'lodash'
import { Dictionary, parseSupaTable, SupabaseGrid, SupabaseGridRef } from '@supabase/grid'
import { PostgresColumn, PostgresTable } from '@supabase/postgres-meta'
=======
import { isUndefined, find } from 'lodash'
import { SupabaseGrid, SupabaseGridRef, parseSupaTable, Dictionary } from 'components/grid'
import { PostgresTable, PostgresColumn } from '@supabase/postgres-meta'
>>>>>>> 9252f49f

import { usePermissions, useStore } from 'hooks'
import NotFoundState from './NotFoundState'
import GridHeaderActions from './GridHeaderActions'
import SidePanelEditor from './SidePanelEditor'
import { SchemaView } from 'components/layouts/TableEditorLayout/TableEditorLayout.types'
<<<<<<< HEAD
import { PermissionAction } from '@supabase/shared-types/out/constants'
=======
>>>>>>> 9252f49f

interface Props {
  /** Theme for the editor */
  theme?: 'dark' | 'light'

  selectedSchema?: string
  selectedTable: any // PostgresTable | SchemaView

  /** Determines what side panel editor to show */
  sidePanelKey?: 'row' | 'column' | 'table'
  /** Toggles if we're duplicating a table */
  isDuplicating: boolean
  /** Selected entities if we're editting a row, column or table */
  selectedRowToEdit?: Dictionary<any>
  selectedColumnToEdit?: PostgresColumn
  selectedTableToEdit?: PostgresTable

  onAddRow: () => void
  onEditRow: (row: Dictionary<any>) => void
  onAddColumn: () => void
  onEditColumn: (column: PostgresColumn) => void
  onDeleteColumn: (column: PostgresColumn) => void
  onClosePanel: () => void
}

const TableGridEditor: FC<Props> = ({
  theme = 'dark',

  selectedSchema,
  selectedTable,
  sidePanelKey,
  isDuplicating,
  selectedRowToEdit,
  selectedColumnToEdit,
  selectedTableToEdit,

  onAddRow = () => {},
  onEditRow = () => {},
  onAddColumn = () => {},
  onEditColumn = () => {},
  onDeleteColumn = () => {},
  onClosePanel = () => {},
}) => {
  const { meta, ui } = useStore()
  const router = useRouter()
  const gridRef = useRef<SupabaseGridRef>(null)
  const projectRef = ui.selectedProject?.ref

  if (isUndefined(selectedTable)) {
    return <NotFoundState id={Number(router.query.id)} />
  }

  const tableId = selectedTable?.id
<<<<<<< HEAD
  const canAdminWrite = usePermissions(PermissionAction.TENANT_SQL_ADMIN_WRITE, String(tableId))
  const canInsert = usePermissions(PermissionAction.TENANT_SQL_INSERT, String(tableId))
  const canUpdate = usePermissions(PermissionAction.TENANT_SQL_UPDATE, String(tableId))
  // const canEdit = canAdminWrite && canInsert && canUpdate
  const canEdit = true

=======
  // @ts-ignore
  const schema = meta.schemas.list().find((schema) => schema.name === selectedSchema)
>>>>>>> 9252f49f
  const isViewSelected = Object.keys(selectedTable).length === 2
  const isLocked = meta.excludedSchemas.includes(schema?.name ?? '')

  const gridTable = !isViewSelected
    ? parseSupaTable({
        table: selectedTable as PostgresTable,
        columns: (selectedTable as PostgresTable).columns,
        primaryKeys: (selectedTable as PostgresTable).primary_keys,
        relationships: (selectedTable as PostgresTable).relationships,
      })
    : (selectedTable as SchemaView).name

  const gridKey = `${selectedTable.schema}_${selectedTable.name}`

  const onRowCreated = (row: Dictionary<any>) => {
    if (gridRef.current) gridRef.current.rowAdded(row)
  }

  const onRowUpdated = (row: Dictionary<any>, idx: number) => {
    if (gridRef.current) gridRef.current.rowEdited(row, idx)
  }

  const onTableCreated = (table: PostgresTable) => {
    router.push(`/project/${projectRef}/editor/${table.id}`)
  }

  const onSqlQuery = async (query: string) => {
    const res = await meta.query(query)
    if (res.error) {
      return { error: res.error }
    } else {
      return { data: res }
    }
  }

  const onSelectEditColumn = async (name: string) => {
    // For some reason, selectedTable here is stale after adding a table
    // temporary workaround is to list grab the selected table again
    const tables: PostgresTable[] = meta.tables.list()
    // @ts-ignore
    const table = tables.find((table) => table.id === Number(tableId))
    const column = find(table!.columns, { name }) as PostgresColumn
    if (column) {
      onEditColumn(column)
    } else {
      console.error(`Unable to find column ${name} in ${table?.name}`)
    }
  }

  const onSelectDeleteColumn = async (name: string) => {
    // For some reason, selectedTable here is stale after adding a table
    // temporary workaround is to list grab the selected table again
    const tables: PostgresTable[] = meta.tables.list()
    const table = tables.find((table) => table.id === Number(tableId))
    const column = find(table!.columns, { name }) as PostgresColumn
    onDeleteColumn(column)
  }

  const onError = (error: any) => {
    ui.setNotification({
      category: 'error',
      message: error?.details ?? error?.message ?? error,
    })
  }

  return (
    <>
      <SupabaseGrid
        key={gridKey}
        ref={gridRef}
        theme={theme}
        gridProps={{ height: '100%' }}
        storageRef={projectRef}
<<<<<<< HEAD
        editable={!isViewSelected && selectedTable.schema === 'public' && canEdit}
=======
        editable={!isViewSelected && !isLocked}
>>>>>>> 9252f49f
        schema={selectedTable.schema}
        table={gridTable}
        headerActions={
          !isViewSelected &&
          selectedTable.schema === 'public' && (
            <GridHeaderActions table={selectedTable as PostgresTable} />
          )
        }
        onAddColumn={onAddColumn}
        onEditColumn={onSelectEditColumn}
        onDeleteColumn={onSelectDeleteColumn}
        onAddRow={onAddRow}
        onEditRow={onEditRow}
        onError={onError}
        onSqlQuery={onSqlQuery}
      />
      {!isUndefined(selectedSchema) && (
        <SidePanelEditor
          selectedSchema={selectedSchema}
          isDuplicating={isDuplicating}
          selectedTable={selectedTable as PostgresTable}
          selectedRowToEdit={selectedRowToEdit}
          selectedColumnToEdit={selectedColumnToEdit}
          selectedTableToEdit={selectedTableToEdit}
          sidePanelKey={sidePanelKey}
          onRowCreated={onRowCreated}
          onRowUpdated={onRowUpdated}
          onTableCreated={onTableCreated}
          closePanel={onClosePanel}
        />
      )}
    </>
  )
}

export default observer(TableGridEditor)<|MERGE_RESOLUTION|>--- conflicted
+++ resolved
@@ -1,25 +1,16 @@
+import { Dictionary, parseSupaTable, SupabaseGrid, SupabaseGridRef } from 'components/grid'
+import { PostgresColumn, PostgresTable } from '@supabase/postgres-meta'
+import { find, isUndefined } from 'lodash'
+import { observer } from 'mobx-react-lite'
+import { useRouter } from 'next/router'
 import { FC, useRef } from 'react'
-import { useRouter } from 'next/router'
-import { observer } from 'mobx-react-lite'
-<<<<<<< HEAD
-import { find, isUndefined } from 'lodash'
-import { Dictionary, parseSupaTable, SupabaseGrid, SupabaseGridRef } from '@supabase/grid'
-import { PostgresColumn, PostgresTable } from '@supabase/postgres-meta'
-=======
-import { isUndefined, find } from 'lodash'
-import { SupabaseGrid, SupabaseGridRef, parseSupaTable, Dictionary } from 'components/grid'
-import { PostgresTable, PostgresColumn } from '@supabase/postgres-meta'
->>>>>>> 9252f49f
 
+import { PermissionAction } from '@supabase/shared-types/out/constants'
+import { SchemaView } from 'components/layouts/TableEditorLayout/TableEditorLayout.types'
 import { usePermissions, useStore } from 'hooks'
+import GridHeaderActions from './GridHeaderActions'
 import NotFoundState from './NotFoundState'
-import GridHeaderActions from './GridHeaderActions'
 import SidePanelEditor from './SidePanelEditor'
-import { SchemaView } from 'components/layouts/TableEditorLayout/TableEditorLayout.types'
-<<<<<<< HEAD
-import { PermissionAction } from '@supabase/shared-types/out/constants'
-=======
->>>>>>> 9252f49f
 
 interface Props {
   /** Theme for the editor */
@@ -73,17 +64,14 @@
   }
 
   const tableId = selectedTable?.id
-<<<<<<< HEAD
   const canAdminWrite = usePermissions(PermissionAction.TENANT_SQL_ADMIN_WRITE, String(tableId))
   const canInsert = usePermissions(PermissionAction.TENANT_SQL_INSERT, String(tableId))
   const canUpdate = usePermissions(PermissionAction.TENANT_SQL_UPDATE, String(tableId))
   // const canEdit = canAdminWrite && canInsert && canUpdate
   const canEdit = true
 
-=======
   // @ts-ignore
   const schema = meta.schemas.list().find((schema) => schema.name === selectedSchema)
->>>>>>> 9252f49f
   const isViewSelected = Object.keys(selectedTable).length === 2
   const isLocked = meta.excludedSchemas.includes(schema?.name ?? '')
 
@@ -157,11 +145,7 @@
         theme={theme}
         gridProps={{ height: '100%' }}
         storageRef={projectRef}
-<<<<<<< HEAD
-        editable={!isViewSelected && selectedTable.schema === 'public' && canEdit}
-=======
-        editable={!isViewSelected && !isLocked}
->>>>>>> 9252f49f
+        editable={!isViewSelected && !isLocked && canEdit}
         schema={selectedTable.schema}
         table={gridTable}
         headerActions={
