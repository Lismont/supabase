--- conflicted
+++ resolved
@@ -1,11 +1,7 @@
 import { FC, useEffect, useState } from 'react'
 import { isUndefined, isEmpty } from 'lodash'
 import { Dictionary } from 'components/grid'
-<<<<<<< HEAD
-import { Checkbox, SidePanel, Input } from 'ui'
-=======
-import { Checkbox, SidePanel, Input, Button, IconExternalLink } from '@supabase/ui'
->>>>>>> f512f383
+import { Checkbox, SidePanel, Input, Button, IconExternalLink } from 'ui'
 import {
   PostgresColumn,
   PostgresRelationship,
