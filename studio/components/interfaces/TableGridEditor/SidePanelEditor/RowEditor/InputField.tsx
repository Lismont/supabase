--- conflicted
+++ resolved
@@ -1,11 +1,6 @@
-<<<<<<< HEAD
 import { FC } from 'react'
-import { isUndefined, includes } from 'lodash'
+import { isUndefined, includes, noop } from 'lodash'
 import { Button, Select, Input, IconLink, IconArrowRight, IconEdit2, Listbox } from 'ui'
-=======
-import { includes, noop } from 'lodash'
-import { Button, Select, Input, IconLink, IconEdit2 } from 'ui'
->>>>>>> 7f84b07a
 
 import { RowField } from './RowEditor.types'
 import DateTimeInput from './DateTimeInput'
