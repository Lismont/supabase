import Snippets from 'components/to-be-cleaned/Docs/Snippets'
import CodeSnippet from 'components/to-be-cleaned/Docs/CodeSnippet'
import Param from 'components/to-be-cleaned/Docs/Param'
import Description from 'components/to-be-cleaned/Docs/Description'
import { IconTable } from 'ui'

const ResourceContent = ({
  autoApiService,
  resourceId,
  resources,
  definitions,
  paths,
  selectedLang,
  showApiKey,
  refreshDocs,
  isView,
}: any) => {
  if (!paths || !definitions) return null

  const keyToShow = !!showApiKey ? showApiKey : 'SUPABASE_KEY'
  const resourcePaths = paths[`/${resourceId}`]
  const resourceDefinition = definitions[resourceId]
  const resourceMeta = resources[resourceId]
  const description = resourceDefinition.description || null
  const methods = Object.keys(resourcePaths).map((x) => x.toUpperCase())
  const properties = Object.entries(resourceDefinition.properties || []).map(([id, val]: any) => ({
    ...val,
    id,
    required: resourceDefinition?.required?.includes(id),
  }))

  return (
    <>
      <h2 className="doc-section__table-name text-scale-1200 mt-0 flex items-center px-6 gap-2">
        <span className="bg-slate-300 dark:bg-slate-400 p-2 rounded-lg">
          <IconTable size="small" />
        </span>
        <span className="text-2xl font-bold">{resourceId}</span>
      </h2>

      <div className="doc-section">
        <article className="text">
          <label className="font-mono text-xs uppercase text-scale-900 inline-block mb-2">
            Description
          </label>
          <Description
            content={description}
            metadata={{ table: resourceId }}
            onChange={refreshDocs}
          />
        </article>
        <article className="code"></article>
      </div>
      {properties.length > 0 && (
        <div>
          {properties.map((x) => (
            <div className="doc-section py-4" key={x.id}>
              <div className="text">
                <Param
                  key={x.id}
                  name={x.id}
                  type={x.type}
                  format={x.format}
                  required={x.required}
                  description={x.description}
                  metadata={{
                    table: resourceId,
                    column: x.id,
                  }}
                  onDesciptionUpdated={refreshDocs}
                />
              </div>
              <div className="code">
                <CodeSnippet
                  selectedLang={selectedLang}
                  snippet={Snippets.readColumns({
                    title: `Select ${x.id}`,
                    resourceId,
                    endpoint: autoApiService.endpoint,
                    apiKey: keyToShow,
                    columnName: x.id,
                  })}
                />
              </div>
            </div>
          ))}
        </div>
      )}
      {methods.includes('GET') && (
        <>
          <h3 className="text-scale-1200 mt-4 px-6">Read rows</h3>
          <div className="doc-section">
            <article className="text ">
              <p>
                To read rows in <code>{resourceId}</code>, use the <code>select</code> method.
              </p>
              <p>
                <a href="https://supabase.com/docs/reference/javascript/select" target="_blank">
                  Learn more
                </a>
              </p>
            </article>
            <article className="code">
              <CodeSnippet
                selectedLang={selectedLang}
                snippet={Snippets.readAll(resourceId, autoApiService.endpoint, keyToShow)}
              />
              <CodeSnippet
                selectedLang={selectedLang}
                snippet={Snippets.readColumns({
                  resourceId,
                  endpoint: autoApiService.endpoint,
                  apiKey: keyToShow,
                })}
              />
              <CodeSnippet
                selectedLang={selectedLang}
                snippet={Snippets.readForeignTables(resourceId, autoApiService.endpoint, keyToShow)}
              />
              <CodeSnippet
                selectedLang={selectedLang}
                snippet={Snippets.readRange(resourceId, autoApiService.endpoint, keyToShow)}
              />
            </article>
          </div>
          <div className="doc-section">
            <article className="text ">
              <h4 className="mt-0 text-white">Filtering</h4>
              <p>Supabase provides a wide range of filters.</p>
              <p>
                <a
                  href="https://supabase.com/docs/reference/javascript/using-filters"
                  target="_blank"
                >
                  Learn more
                </a>
              </p>
            </article>
            <article className="code">
              <CodeSnippet
                selectedLang={selectedLang}
                snippet={Snippets.readFilters(resourceId, autoApiService.endpoint, keyToShow)}
              />
            </article>
          </div>
        </>
      )}
      {methods.includes('POST') && (
        <>
          <h3 className="text-scale-1200 mt-4 px-6">Insert rows</h3>
          <div className="doc-section">
            <article className="text ">
              <p>
                <code>insert</code> lets you insert into your tables. You can also insert in bulk
                and do UPSERT.
              </p>
              <p>
                <code>insert</code> will also return the replaced values for UPSERT.
              </p>
              <p>
                <a href="https://supabase.com/docs/reference/javascript/insert" target="_blank">
                  Learn more
                </a>
              </p>
            </article>
            <article className="code">
              <CodeSnippet
                selectedLang={selectedLang}
                snippet={Snippets.insertSingle(resourceId, autoApiService.endpoint, keyToShow)}
              />
              <CodeSnippet
                selectedLang={selectedLang}
                snippet={Snippets.insertMany(resourceId, autoApiService.endpoint, keyToShow)}
              />
              <CodeSnippet
                selectedLang={selectedLang}
                snippet={Snippets.upsert(resourceId, autoApiService.endpoint, keyToShow)}
              />
            </article>
          </div>
        </>
      )}
      {methods.includes('PATCH') && (
        <>
          <h3 className="text-scale-1200 mt-4 px-6">Update rows</h3>
          <div className="doc-section">
            <article className="text ">
              <p>
                <code>update</code> lets you update rows. <code>update</code> will match all rows by
                default. You can update specific rows using horizontal filters, e.g. <code>eq</code>
                , <code>lt</code>, and <code>is</code>.
              </p>
              <p>
                <code>update</code> will also return the replaced values for UPDATE.
              </p>
              <p>
                <a href="https://supabase.com/docs/reference/javascript/update" target="_blank">
                  Learn more
                </a>
              </p>
            </article>
            <article className="code">
              <CodeSnippet
                selectedLang={selectedLang}
                snippet={Snippets.update(resourceId, autoApiService.endpoint, keyToShow)}
              />
            </article>
          </div>
        </>
      )}
      {methods.includes('DELETE') && (
        <>
          <h3 className="text-scale-1200 mt-4 px-6">Delete rows</h3>
          <div className="doc-section">
            <article className="text ">
              <p>
                <code>delete</code> lets you delete rows. <code>delete</code> will match all rows by
                default, so remember to specify your filters!
              </p>
              <p>
                <a href="https://supabase.com/docs/reference/javascript/delete" target="_blank">
                  Learn more
                </a>
              </p>
            </article>
            <article className="code">
              <CodeSnippet
                selectedLang={selectedLang}
                snippet={Snippets.delete(resourceId, autoApiService.endpoint, keyToShow)}
              />
            </article>
          </div>
        </>
      )}
<<<<<<< HEAD
      {!isView && (
        <>
          <h3 className="text-scale-1200 mt-4 px-6">Subscribe to changes</h3>
          <div className="doc-section">
            <article className="text ">
              <p>
                Supabase provides realtime functionality and broadcasts database changes to
                authorized users depending on Row Level Security (RLS) policies.
              </p>
              <p>
                <a href="https://supabase.com/docs/client/subscribe" target="_blank">
                  Learn more.
                </a>
              </p>
            </article>
            <article className="code">
              <CodeSnippet
                selectedLang={selectedLang}
                snippet={Snippets.subscribeAll(resourceMeta.camelCase, resourceId)}
              />
              <CodeSnippet
                selectedLang={selectedLang}
                snippet={Snippets.subscribeInserts(resourceMeta.camelCase, resourceId)}
              />
              <CodeSnippet
                selectedLang={selectedLang}
                snippet={Snippets.subscribeUpdates(resourceMeta.camelCase, resourceId)}
              />
              <CodeSnippet
                selectedLang={selectedLang}
                snippet={Snippets.subscribeDeletes(resourceMeta.camelCase, resourceId)}
              />
              <CodeSnippet
                selectedLang={selectedLang}
                snippet={Snippets.subscribeEq(
                  resourceMeta.camelCase,
                  resourceId,
                  'column_name',
                  'someValue'
                )}
              />
            </article>
          </div>
        </>
      )}
      <>
        <h3 className="text-scale-1200 mt-4 px-6">Much more</h3>
        <div className="doc-section py-4">
          <article className="text ">
            <p>
              These docs are a work in progress! See our{' '}
              <a href="https://supabase.com/docs/" target="_blank">
                docs
              </a>{' '}
              for the additional functionality Supabase has to offer.
            </p>
          </article>
          <article className="code"></article>
=======
      <>
        <h3 className="text-scale-1200 mt-4 px-6">Subscribe to changes</h3>
        <div className="doc-section">
          <article className="text ">
            <p>
              Supabase provides realtime functionality and broadcasts database changes to authorized
              users depending on Row Level Security (RLS) policies.
            </p>
            <p>
              <a href="https://supabase.com/docs/reference/javascript/subscribe" target="_blank">
                Learn more
              </a>
            </p>
          </article>
          <article className="code">
            <CodeSnippet
              selectedLang={selectedLang}
              snippet={Snippets.subscribeAll(resourceMeta.camelCase, resourceId)}
            />
            <CodeSnippet
              selectedLang={selectedLang}
              snippet={Snippets.subscribeInserts(resourceMeta.camelCase, resourceId)}
            />
            <CodeSnippet
              selectedLang={selectedLang}
              snippet={Snippets.subscribeUpdates(resourceMeta.camelCase, resourceId)}
            />
            <CodeSnippet
              selectedLang={selectedLang}
              snippet={Snippets.subscribeDeletes(resourceMeta.camelCase, resourceId)}
            />
            <CodeSnippet
              selectedLang={selectedLang}
              snippet={Snippets.subscribeEq(
                resourceMeta.camelCase,
                resourceId,
                'column_name',
                'someValue'
              )}
            />
          </article>
>>>>>>> 09e2c21a
        </div>
      </>
    </>
  )
}

export default ResourceContent<|MERGE_RESOLUTION|>--- conflicted
+++ resolved
@@ -13,7 +13,6 @@
   selectedLang,
   showApiKey,
   refreshDocs,
-  isView,
 }: any) => {
   if (!paths || !definitions) return null
 
@@ -232,8 +231,7 @@
           </div>
         </>
       )}
-<<<<<<< HEAD
-      {!isView && (
+      {(methods.includes('DELETE') || methods.includes('POST') || methods.includes('PATCH')) && (
         <>
           <h3 className="text-scale-1200 mt-4 px-6">Subscribe to changes</h3>
           <div className="doc-section">
@@ -243,8 +241,8 @@
                 authorized users depending on Row Level Security (RLS) policies.
               </p>
               <p>
-                <a href="https://supabase.com/docs/client/subscribe" target="_blank">
-                  Learn more.
+                <a href="https://supabase.com/docs/reference/javascript/subscribe" target="_blank">
+                  Learn more
                 </a>
               </p>
             </article>
@@ -278,64 +276,6 @@
           </div>
         </>
       )}
-      <>
-        <h3 className="text-scale-1200 mt-4 px-6">Much more</h3>
-        <div className="doc-section py-4">
-          <article className="text ">
-            <p>
-              These docs are a work in progress! See our{' '}
-              <a href="https://supabase.com/docs/" target="_blank">
-                docs
-              </a>{' '}
-              for the additional functionality Supabase has to offer.
-            </p>
-          </article>
-          <article className="code"></article>
-=======
-      <>
-        <h3 className="text-scale-1200 mt-4 px-6">Subscribe to changes</h3>
-        <div className="doc-section">
-          <article className="text ">
-            <p>
-              Supabase provides realtime functionality and broadcasts database changes to authorized
-              users depending on Row Level Security (RLS) policies.
-            </p>
-            <p>
-              <a href="https://supabase.com/docs/reference/javascript/subscribe" target="_blank">
-                Learn more
-              </a>
-            </p>
-          </article>
-          <article className="code">
-            <CodeSnippet
-              selectedLang={selectedLang}
-              snippet={Snippets.subscribeAll(resourceMeta.camelCase, resourceId)}
-            />
-            <CodeSnippet
-              selectedLang={selectedLang}
-              snippet={Snippets.subscribeInserts(resourceMeta.camelCase, resourceId)}
-            />
-            <CodeSnippet
-              selectedLang={selectedLang}
-              snippet={Snippets.subscribeUpdates(resourceMeta.camelCase, resourceId)}
-            />
-            <CodeSnippet
-              selectedLang={selectedLang}
-              snippet={Snippets.subscribeDeletes(resourceMeta.camelCase, resourceId)}
-            />
-            <CodeSnippet
-              selectedLang={selectedLang}
-              snippet={Snippets.subscribeEq(
-                resourceMeta.camelCase,
-                resourceId,
-                'column_name',
-                'someValue'
-              )}
-            />
-          </article>
->>>>>>> 09e2c21a
-        </div>
-      </>
     </>
   )
 }
