--- conflicted
+++ resolved
@@ -283,12 +283,9 @@
               category: selectedCategoryFromUrl?.value ?? initialValues.category,
               message: message ?? initialValues.message,
               severity: initialValues.severity,
-<<<<<<< HEAD
-=======
               allowSupportAccess: false,
               library: 'no-library',
               organizationSlug: selectedOrganizationSlug,
->>>>>>> 423b273b
             }
             resetForm({ values: updatedValues, initialValues: updatedValues })
           }
