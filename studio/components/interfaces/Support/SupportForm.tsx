--- conflicted
+++ resolved
@@ -278,21 +278,11 @@
         useEffect(() => {
           if (isReady) {
             const updatedValues = {
-<<<<<<< HEAD
-=======
               ...initialValues,
->>>>>>> e1f30a8a
               projectRef: ref ?? initialValues.projectRef,
               subject: subject ?? initialValues.subject,
               category: selectedCategoryFromUrl?.value ?? initialValues.category,
               message: message ?? initialValues.message,
-<<<<<<< HEAD
-              severity: initialValues.severity,
-              allowSupportAccess: false,
-              library: 'no-library',
-              organizationSlug: selectedOrganizationSlug,
-=======
->>>>>>> e1f30a8a
             }
             resetForm({ values: updatedValues, initialValues: updatedValues })
           }
