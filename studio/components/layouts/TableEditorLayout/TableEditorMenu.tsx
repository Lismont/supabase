--- conflicted
+++ resolved
@@ -25,13 +25,9 @@
 import { PermissionAction } from '@supabase/shared-types/out/constants'
 import type { PostgresSchema } from '@supabase/postgres-meta'
 
-<<<<<<< HEAD
-import { checkPermissions, useStore } from 'hooks'
 import { useParams } from 'common/hooks'
-=======
 import { BASE_PATH } from 'lib/constants'
-import { checkPermissions, useStore, useParams, useLocalStorage } from 'hooks'
->>>>>>> 4332e3d0
+import { checkPermissions, useStore, useLocalStorage } from 'hooks'
 import ProductMenuItem from 'components/ui/ProductMenu/ProductMenuItem'
 import { useEntityTypesQuery } from 'data/entity-types/entity-types-infinite-query'
 import { ENTITY_TYPE } from 'data/entity-types/entity-type-constants'
