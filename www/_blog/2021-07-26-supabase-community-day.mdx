--- conflicted
+++ resolved
@@ -17,19 +17,13 @@
 
 ![Supabase Star growth](/new/images/blog/community-day/star-growth-july.png)
 
-<<<<<<< HEAD
 This wouldn't be possible without some amazing open source tools, and since we're shipping a few upgrades this week we feel it's only fair 
 to shine a spotlight some tools and community efforts that make Supabase possible. 
-=======
-This simply be possible without some amazing open source tools, and since we're shipping a few upgrades this week we feel it's only fair
-to shine a spotlight on some of the tools and community efforts that make Supabase possible.
->>>>>>> efae86bd
 
 ## PostgreSQL version 13.3
 
 ![Postgres version 13 released](/new/images/blog/launch-week-sql-day-1-community-day/launch-week-sql-day-1-community-day-postgres-upgrade.jpg)
 
-<<<<<<< HEAD
 PostgreSQL is not only a huge part of Supabase, it's also a huge inspiration - the speed that they ship, their community organization, 
 and their absolute dedication towards reliability. PostgreSQL 13.3 was released in June and (from today) every new Supabase project will 
 be on [PostgreSQL version 13.3](/blog/2021/07/26/supabase-postgres-13).
@@ -44,22 +38,6 @@
 - We provide a Postgres image in the [AWS marketplace](https://aws.amazon.com/marketplace/pp/prodview-lk2pfa5nafecg).
 - We're packaging the Marketplace version, [along with "Bundles"](/blog/2021/07/26/supabase-postgres-13#postgresql-bundles)
 - We're developing a few extensions: `[supautils](https://github.com/supabase/supautils)`, `[pg_net](https://github.com/supabase/pg_net)`, and a couple more soon to be announced.
-=======
-PostgreSQL is not only a huge part of Supabase, it's also a huge inspiration - the speed that they ship, their community organization,
-and their absolute dedication towards reliability. PostgreSQL 13.3 was released in June and from today, every new Supabase project will
-be on PostgreSQL version 13.3.
-
-### Giving back
-
-Supabase makes it easy to get started with Postgres, but we think you should try it even if you don't want to use Supabase. Here's a
-few ways that we want to give back to the PostgreSQL community:
-
-- Supabase was the first company to put Postgres in the [Digital Ocean Marketplace](https://marketplace.digitalocean.com/apps/supabase-postgres).
-  Since then it's been installed over 1000 times (not by us!).
-- We provide the same image in the [AWS marketplace](https://aws.amazon.com/marketplace/pp/prodview-lk2pfa5nafecg).
-- We're packaging the Marketplace version, along with "Bundles" [link to the blog post]
-- We're developing a few extensions: `[supautils](https://github.com/supabase/supautils)` and `[pg_net](https://github.com/supabase/pg_net)`
->>>>>>> efae86bd
 
 ### Get involved
 
@@ -75,18 +53,12 @@
 
 ### Highlights
 
-<<<<<<< HEAD
 **Improved Performance**: Due to Supabase's high throughput requirements, PostgREST 8.0 handles up to 50% more throughput on 
 GET requests, according to our benchmarks. We converted all SELECT queries to use prepared statements and reduced logging 
-=======
-**Improved Performance**: Supabase high throughput requirements made this PostgREST version be able to handle up to 50% more throughput on
-GET requests according to our benchmarks. We converted all of its SELECT queries to use prepared statements and reduced its logging
->>>>>>> efae86bd
 verbosity to make this possible.
 
 **Reduced downtime**: we need PostgREST to be more "set it and forget it", so reloading schema cache is now zero downtime.
 
-<<<<<<< HEAD
 **Dynamic Configuration**: we've made it easier to handle PostgREST configuration at scale (we manage thousands of PostgREST instances). 
 This new version includes the ability to use an in-database configuration that is reloadable through a `NOTIFY` command.
 
@@ -95,25 +67,11 @@
 
 **Better diagnostic information**: in the rare cases where PostgREST fails, we want to find the exact root cause quickly. 
 For this we've improved its logging by adding logging levels and timestamps to all server errors.
-=======
-**Dynamic Configuration**: we've made it easier to handle PostgREST configuration at scale(we manage hundreds of PostgREST instances).
-This new version includes the ability to use an in-database configuration that is reloadable through a NOTIFY command.
-
-**Less admin burden**: PostgREST used to require the `pg_listen` utility to reload its schema cache. This is no longer needed.
-The schema cache is reloadable with a simple NOTIFY command.
-
-**Better diagnostic information**: in the rare cases where PostgREST fails, we want to find the exact root cause quickly.
-For this we've improved its logging by adding logging levels and timestamps to its server errors.
->>>>>>> efae86bd
 
 **Simpler OpenAPI**: showing a complete OpenAPI output used to require a highly-privileged `anon` role. With the new `openapi-mode`,
 this is no longer needed and `anon` can be kept with minimal privileges.
 
-<<<<<<< HEAD
 The community has made many more enhancements and bug fixes for the new version. See 
-=======
-The community has also made more enhancements and many bug fixes for the new version, see the
->>>>>>> efae86bd
 [v8.0 CHANGELOG](https://github.com/PostgREST/postgrest/releases/tag/v8.0.0) for the full list.
 
 ### Get Started
@@ -143,11 +101,7 @@
 While the Supabase team have been busy with the Javascript libraries, the community have been beavering away with Dart. They've even
 [built fully-functional apps](https://www.producthunt.com/posts/spot-2d300f54-7a0a-4dbf-aee2-4a75311217cc) using Supabase Auth and Storage.
 
-<<<<<<< HEAD
 Today the Community are releasing both the the Flutter and Dart libraries in Beta (with a bit of help from the Supabase team).
-=======
-Today the Community are releasing both the the Flutter and Dart libraries in Beta.
->>>>>>> efae86bd
 
 ### Get started
 
@@ -166,15 +120,9 @@
 
 ![Supabase Discord](/new/images/blog/launch-week-sql-day-1-community-day/launch-week-sql-day-1-community-day-discord-server.jpg)
 
-<<<<<<< HEAD
 OK, OK, we get it - GitHub [Discussions](https://github.com/supabase/supabase/discussions) aren't enough for y'all. While we've been trying 
 to keep the conversation contained to our GitHub org, the community has been creating [subreddits](https://www.reddit.com/r/Supabase/), 
 StackOverflow [tags](https://stackoverflow.com/questions/tagged/supabase), and GitHub [topics](https://github.com/topics/supabase). 
-=======
-OK, OK, we get it - GitHub [Discussions](https://github.com/supabase/supabase/discussions) aren't enough for y'all. While we've been trying
-to keep the conversation contained to our GitHub, the community has been creating [subreddits](https://www.reddit.com/r/Supabase/),
-StackOverflow [tags](https://stackoverflow.com/questions/tagged/supabase), and GitHub [topics](https://github.com/topics/supabase).
->>>>>>> efae86bd
 
 A few weeks ago one of the community created a Community-led Discord, and so the team figured we might as well join the fun.
 
