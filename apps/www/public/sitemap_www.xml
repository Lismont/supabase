<?xml version="1.0" encoding="UTF-8"?>
<urlset xmlns="http://www.sitemaps.org/schemas/sitemap/0.9">
  <url>
    <loc>https://supabase.com/404</loc>
    <changefreq>weekly</changefreq>
    <changefreq>0.5</changefreq>
  </url>

  <url>
    <loc>https://supabase.com/_app</loc>
    <changefreq>weekly</changefreq>
    <changefreq>0.5</changefreq>
  </url>

  <url>
    <loc>https://supabase.com/beta</loc>
    <changefreq>weekly</changefreq>
    <changefreq>0.5</changefreq>
  </url>

  <url>
    <loc>https://supabase.com/blog</loc>
    <changefreq>weekly</changefreq>
    <changefreq>0.5</changefreq>
  </url>

  <url>
    <loc>https://supabase.com/brand-assets</loc>
    <changefreq>weekly</changefreq>
    <changefreq>0.5</changefreq>
  </url>

  <url>
    <loc>https://supabase.com/changelog</loc>
    <changefreq>weekly</changefreq>
    <changefreq>0.5</changefreq>
  </url>

  <url>
    <loc>https://supabase.com/company</loc>
    <changefreq>weekly</changefreq>
    <changefreq>0.5</changefreq>
  </url>

  <url>
    <loc>https://supabase.com/support</loc>
    <changefreq>weekly</changefreq>
    <changefreq>0.5</changefreq>
  </url>

  <url>
    <loc>https://supabase.com/auth</loc>
    <changefreq>weekly</changefreq>
    <changefreq>0.5</changefreq>
  </url>

  <url>
    <loc>https://supabase.com/blog/</loc>
    <changefreq>weekly</changefreq>
    <changefreq>0.5</changefreq>
  </url>

  <url>
    <loc>https://supabase.com/contact/mfa</loc>
    <changefreq>weekly</changefreq>
    <changefreq>0.5</changefreq>
  </url>

  <url>
    <loc>https://supabase.com/database</loc>
    <changefreq>weekly</changefreq>
    <changefreq>0.5</changefreq>
  </url>

  <url>
    <loc>https://supabase.com/edge-functions</loc>
    <changefreq>weekly</changefreq>
    <changefreq>0.5</changefreq>
  </url>

  <url>
    <loc>https://supabase.com/legal/dpa</loc>
    <changefreq>weekly</changefreq>
    <changefreq>0.5</changefreq>
  </url>

  <url>
    <loc>https://supabase.com/nextjs</loc>
    <changefreq>weekly</changefreq>
    <changefreq>0.5</changefreq>
  </url>

  <url>
    <loc>https://supabase.com/realtime</loc>
    <changefreq>weekly</changefreq>
    <changefreq>0.5</changefreq>
  </url>

  <url>
<<<<<<< HEAD
    <loc>https://supabase.com/realtime</loc>
=======
    <loc>https://supabase.com/storage</loc>
>>>>>>> cabba440
    <changefreq>weekly</changefreq>
    <changefreq>0.5</changefreq>
  </url>

  <url>
    <loc>https://supabase.com/vector/Vector</loc>
    <changefreq>weekly</changefreq>
    <changefreq>0.5</changefreq>
  </url>

  <url>
    <loc>https://supabase.com/blog/supabase-alpha-april-2020</loc>
    <changefreq>weekly</changefreq>
    <changefreq>0.5</changefreq>
  </url>

  <url>
    <loc>https://supabase.com/blog/supabase-alpha-may-2020</loc>
    <changefreq>weekly</changefreq>
    <changefreq>0.5</changefreq>
  </url>

  <url>
    <loc>https://supabase.com/blog/supabase-steve-chavez</loc>
    <changefreq>weekly</changefreq>
    <changefreq>0.5</changefreq>
  </url>

  <url>
    <loc>https://supabase.com/blog/supabase-alpha-june-2020</loc>
    <changefreq>weekly</changefreq>
    <changefreq>0.5</changefreq>
  </url>

  <url>
    <loc>https://supabase.com/blog/postgresql-templates</loc>
    <changefreq>weekly</changefreq>
    <changefreq>0.5</changefreq>
  </url>

  <url>
    <loc>https://supabase.com/blog/alpha-launch-postmortem</loc>
    <changefreq>weekly</changefreq>
    <changefreq>0.5</changefreq>
  </url>

  <url>
    <loc>https://supabase.com/blog/postgresql-physical-logical-backups</loc>
    <changefreq>weekly</changefreq>
    <changefreq>0.5</changefreq>
  </url>

  <url>
    <loc>https://supabase.com/blog/continuous-postgresql-backup-walg</loc>
    <changefreq>weekly</changefreq>
    <changefreq>0.5</changefreq>
  </url>

  <url>
    <loc>https://supabase.com/blog/supabase-alpha-july-2020</loc>
    <changefreq>weekly</changefreq>
    <changefreq>0.5</changefreq>
  </url>

  <url>
    <loc>https://supabase.com/blog/supabase-auth</loc>
    <changefreq>weekly</changefreq>
    <changefreq>0.5</changefreq>
  </url>

  <url>
    <loc>https://supabase.com/blog/supabase-alpha-august-2020</loc>
    <changefreq>weekly</changefreq>
    <changefreq>0.5</changefreq>
  </url>

  <url>
    <loc>https://supabase.com/blog/supabase-hacktoberfest-2020</loc>
    <changefreq>weekly</changefreq>
    <changefreq>0.5</changefreq>
  </url>

  <url>
    <loc>https://supabase.com/blog/supabase-alpha-september-2020</loc>
    <changefreq>weekly</changefreq>
    <changefreq>0.5</changefreq>
  </url>

  <url>
    <loc>https://supabase.com/blog/improved-dx</loc>
    <changefreq>weekly</changefreq>
    <changefreq>0.5</changefreq>
  </url>

  <url>
    <loc>https://supabase.com/blog/supabase-alpha-october-2020</loc>
    <changefreq>weekly</changefreq>
    <changefreq>0.5</changefreq>
  </url>

  <url>
    <loc>https://supabase.com/blog/postgresql-views</loc>
    <changefreq>weekly</changefreq>
    <changefreq>0.5</changefreq>
  </url>

  <url>
    <loc>https://supabase.com/blog/supabase-alpha-november-2020</loc>
    <changefreq>weekly</changefreq>
    <changefreq>0.5</changefreq>
  </url>

  <url>
    <loc>https://supabase.com/blog/case-study-monitoro</loc>
    <changefreq>weekly</changefreq>
    <changefreq>0.5</changefreq>
  </url>

  <url>
    <loc>https://supabase.com/blog/case-study-tayfa</loc>
    <changefreq>weekly</changefreq>
    <changefreq>0.5</changefreq>
  </url>

  <url>
    <loc>https://supabase.com/blog/case-study-xendit</loc>
    <changefreq>weekly</changefreq>
    <changefreq>0.5</changefreq>
  </url>

  <url>
    <loc>https://supabase.com/blog/supabase-striveschool</loc>
    <changefreq>weekly</changefreq>
    <changefreq>0.5</changefreq>
  </url>

  <url>
    <loc>https://supabase.com/blog/supabase-dashboard-performance</loc>
    <changefreq>weekly</changefreq>
    <changefreq>0.5</changefreq>
  </url>

  <url>
    <loc>https://supabase.com/blog/supabase-beta-december-2020</loc>
    <changefreq>weekly</changefreq>
    <changefreq>0.5</changefreq>
  </url>

  <url>
    <loc>https://supabase.com/blog/supabase-beta-january-2021</loc>
    <changefreq>weekly</changefreq>
    <changefreq>0.5</changefreq>
  </url>

  <url>
    <loc>https://supabase.com/blog/case-study-roboflow</loc>
    <changefreq>weekly</changefreq>
    <changefreq>0.5</changefreq>
  </url>

  <url>
    <loc>https://supabase.com/blog/cracking-postgres-interview</loc>
    <changefreq>weekly</changefreq>
    <changefreq>0.5</changefreq>
  </url>

  <url>
    <loc>https://supabase.com/blog/supabase-beta-february-2021</loc>
    <changefreq>weekly</changefreq>
    <changefreq>0.5</changefreq>
  </url>

  <url>
    <loc>https://supabase.com/blog/postgres-as-a-cron-server</loc>
    <changefreq>weekly</changefreq>
    <changefreq>0.5</changefreq>
  </url>

  <url>
    <loc>https://supabase.com/blog/toad-a-link-shortener-with-simple-apis-for-low-coders</loc>
    <changefreq>weekly</changefreq>
    <changefreq>0.5</changefreq>
  </url>

  <url>
    <loc>https://supabase.com/blog/using-supabase-replit</loc>
    <changefreq>weekly</changefreq>
    <changefreq>0.5</changefreq>
  </url>

  <url>
    <loc>https://supabase.com/blog/In-The-Loop</loc>
    <changefreq>weekly</changefreq>
    <changefreq>0.5</changefreq>
  </url>

  <url>
    <loc>https://supabase.com/blog/angels-of-supabase</loc>
    <changefreq>weekly</changefreq>
    <changefreq>0.5</changefreq>
  </url>

  <url>
    <loc>https://supabase.com/blog/launch-week</loc>
    <changefreq>weekly</changefreq>
    <changefreq>0.5</changefreq>
  </url>

  <url>
    <loc>https://supabase.com/blog/pricing</loc>
    <changefreq>weekly</changefreq>
    <changefreq>0.5</changefreq>
  </url>

  <url>
    <loc>https://supabase.com/blog/supabase-storage</loc>
    <changefreq>weekly</changefreq>
    <changefreq>0.5</changefreq>
  </url>

  <url>
    <loc>https://supabase.com/blog/supabase-cli</loc>
    <changefreq>weekly</changefreq>
    <changefreq>0.5</changefreq>
  </url>

  <url>
    <loc>https://supabase.com/blog/supabase-nft-marketplace</loc>
    <changefreq>weekly</changefreq>
    <changefreq>0.5</changefreq>
  </url>

  <url>
    <loc>https://supabase.com/blog/supabase-dot-com</loc>
    <changefreq>weekly</changefreq>
    <changefreq>0.5</changefreq>
  </url>

  <url>
    <loc>https://supabase.com/blog/supabase-pgbouncer</loc>
    <changefreq>weekly</changefreq>
    <changefreq>0.5</changefreq>
  </url>

  <url>
    <loc>https://supabase.com/blog/supabase-workflows</loc>
    <changefreq>weekly</changefreq>
    <changefreq>0.5</changefreq>
  </url>

  <url>
    <loc>https://supabase.com/blog/supabase-beta-march-2021</loc>
    <changefreq>weekly</changefreq>
    <changefreq>0.5</changefreq>
  </url>

  <url>
    <loc>https://supabase.com/blog/supabase-beta-april-2021</loc>
    <changefreq>weekly</changefreq>
    <changefreq>0.5</changefreq>
  </url>

  <url>
    <loc>https://supabase.com/blog/supabase-beta-may-2021</loc>
    <changefreq>weekly</changefreq>
    <changefreq>0.5</changefreq>
  </url>

  <url>
    <loc>https://supabase.com/blog/roles-postgres-hooks</loc>
    <changefreq>weekly</changefreq>
    <changefreq>0.5</changefreq>
  </url>

  <url>
    <loc>https://supabase.com/blog/supabase-beta-june-2021</loc>
    <changefreq>weekly</changefreq>
    <changefreq>0.5</changefreq>
  </url>

  <url>
    <loc>https://supabase.com/blog/supabase-launch-week-sql</loc>
    <changefreq>weekly</changefreq>
    <changefreq>0.5</changefreq>
  </url>

  <url>
    <loc>https://supabase.com/blog/epsilon3-self-hosting</loc>
    <changefreq>weekly</changefreq>
    <changefreq>0.5</changefreq>
  </url>

  <url>
    <loc>https://supabase.com/blog/supabase-community-day</loc>
    <changefreq>weekly</changefreq>
    <changefreq>0.5</changefreq>
  </url>

  <url>
    <loc>https://supabase.com/blog/supabase-postgres-13</loc>
    <changefreq>weekly</changefreq>
    <changefreq>0.5</changefreq>
  </url>

  <url>
    <loc>https://supabase.com/blog/spot-flutter-with-postgres</loc>
    <changefreq>weekly</changefreq>
    <changefreq>0.5</changefreq>
  </url>

  <url>
    <loc>https://supabase.com/blog/storage-beta</loc>
    <changefreq>weekly</changefreq>
    <changefreq>0.5</changefreq>
  </url>

  <url>
    <loc>https://supabase.com/blog/mobbin-supabase-200000-users</loc>
    <changefreq>weekly</changefreq>
    <changefreq>0.5</changefreq>
  </url>

  <url>
    <loc>https://supabase.com/blog/supabase-auth-passwordless-sms-login</loc>
    <changefreq>weekly</changefreq>
    <changefreq>0.5</changefreq>
  </url>

  <url>
    <loc>https://supabase.com/blog/supabase-reports-and-metrics</loc>
    <changefreq>weekly</changefreq>
    <changefreq>0.5</changefreq>
  </url>

  <url>
    <loc>https://supabase.com/blog/1-the-supabase-hackathon</loc>
    <changefreq>weekly</changefreq>
    <changefreq>0.5</changefreq>
  </url>

  <url>
    <loc>https://supabase.com/blog/supabase-functions-updates</loc>
    <changefreq>weekly</changefreq>
    <changefreq>0.5</changefreq>
  </url>

  <url>
    <loc>https://supabase.com/blog/supabase-swag-store</loc>
    <changefreq>weekly</changefreq>
    <changefreq>0.5</changefreq>
  </url>

  <url>
    <loc>https://supabase.com/blog/hackathon-winners</loc>
    <changefreq>weekly</changefreq>
    <changefreq>0.5</changefreq>
  </url>

  <url>
    <loc>https://supabase.com/blog/supabase-beta-july-2021</loc>
    <changefreq>weekly</changefreq>
    <changefreq>0.5</changefreq>
  </url>

  <url>
    <loc>https://supabase.com/blog/supabase-beta-august-2021</loc>
    <changefreq>weekly</changefreq>
    <changefreq>0.5</changefreq>
  </url>

  <url>
    <loc>https://supabase.com/blog/supabase-hacktoberfest-hackathon-2021</loc>
    <changefreq>weekly</changefreq>
    <changefreq>0.5</changefreq>
  </url>

  <url>
    <loc>https://supabase.com/blog/supabase-beta-sept-2021</loc>
    <changefreq>weekly</changefreq>
    <changefreq>0.5</changefreq>
  </url>

  <url>
    <loc>https://supabase.com/blog/hacktoberfest-hackathon-winners-2021</loc>
    <changefreq>weekly</changefreq>
    <changefreq>0.5</changefreq>
  </url>

  <url>
    <loc>https://supabase.com/blog/replenysh-time-to-value-in-less-than-24-hours</loc>
    <changefreq>weekly</changefreq>
    <changefreq>0.5</changefreq>
  </url>

  <url>
    <loc>https://supabase.com/blog/supabase-series-a</loc>
    <changefreq>weekly</changefreq>
    <changefreq>0.5</changefreq>
  </url>

  <url>
    <loc>https://supabase.com/blog/supabase-beta-october-2021</loc>
    <changefreq>weekly</changefreq>
    <changefreq>0.5</changefreq>
  </url>

  <url>
    <loc>https://supabase.com/blog/supabase-how-we-launch</loc>
    <changefreq>weekly</changefreq>
    <changefreq>0.5</changefreq>
  </url>

  <url>
    <loc>https://supabase.com/blog/supabase-launch-week-the-trilogy</loc>
    <changefreq>weekly</changefreq>
    <changefreq>0.5</changefreq>
  </url>

  <url>
    <loc>https://supabase.com/blog/postgrest-9</loc>
    <changefreq>weekly</changefreq>
    <changefreq>0.5</changefreq>
  </url>

  <url>
    <loc>https://supabase.com/blog/whats-new-in-postgres-14</loc>
    <changefreq>weekly</changefreq>
    <changefreq>0.5</changefreq>
  </url>

  <url>
    <loc>https://supabase.com/blog/community-day-lw3</loc>
    <changefreq>weekly</changefreq>
    <changefreq>0.5</changefreq>
  </url>

  <url>
    <loc>https://supabase.com/blog/supabase-studio</loc>
    <changefreq>weekly</changefreq>
    <changefreq>0.5</changefreq>
  </url>

  <url>
    <loc>https://supabase.com/blog/realtime-row-level-security-in-postgresql</loc>
    <changefreq>weekly</changefreq>
    <changefreq>0.5</changefreq>
  </url>

  <url>
    <loc>https://supabase.com/blog/supabase-acquires-logflare</loc>
    <changefreq>weekly</changefreq>
    <changefreq>0.5</changefreq>
  </url>

  <url>
    <loc>https://supabase.com/blog/launch-week-three-friday-five-more-things</loc>
    <changefreq>weekly</changefreq>
    <changefreq>0.5</changefreq>
  </url>

  <url>
    <loc>https://supabase.com/blog/pg-graphql</loc>
    <changefreq>weekly</changefreq>
    <changefreq>0.5</changefreq>
  </url>

  <url>
    <loc>https://supabase.com/blog/supabase-holiday-hackdays-hackathon</loc>
    <changefreq>weekly</changefreq>
    <changefreq>0.5</changefreq>
  </url>

  <url>
    <loc>https://supabase.com/blog/beta-november-2021-launch-week-recap</loc>
    <changefreq>weekly</changefreq>
    <changefreq>0.5</changefreq>
  </url>

  <url>
    <loc>https://supabase.com/blog/holiday-hackdays-winners-2021</loc>
    <changefreq>weekly</changefreq>
    <changefreq>0.5</changefreq>
  </url>

  <url>
    <loc>https://supabase.com/blog/product-hunt-golden-kitty-awards-2021</loc>
    <changefreq>weekly</changefreq>
    <changefreq>0.5</changefreq>
  </url>

  <url>
    <loc>https://supabase.com/blog/supabase-beta-december-2021</loc>
    <changefreq>weekly</changefreq>
    <changefreq>0.5</changefreq>
  </url>

  <url>
    <loc>https://supabase.com/blog/supabase-beta-january-2022</loc>
    <changefreq>weekly</changefreq>
    <changefreq>0.5</changefreq>
  </url>

  <url>
    <loc>https://supabase.com/blog/postgres-audit</loc>
    <changefreq>weekly</changefreq>
    <changefreq>0.5</changefreq>
  </url>

  <url>
    <loc>https://supabase.com/blog/should-i-open-source-my-company</loc>
    <changefreq>weekly</changefreq>
    <changefreq>0.5</changefreq>
  </url>

  <url>
    <loc>https://supabase.com/blog/supabase-launch-week-four</loc>
    <changefreq>weekly</changefreq>
    <changefreq>0.5</changefreq>
  </url>

  <url>
    <loc>https://supabase.com/blog/community-day-lw4</loc>
    <changefreq>weekly</changefreq>
    <changefreq>0.5</changefreq>
  </url>

  <url>
    <loc>https://supabase.com/blog/graphql-now-available</loc>
    <changefreq>weekly</changefreq>
    <changefreq>0.5</changefreq>
  </url>

  <url>
    <loc>https://supabase.com/blog/supabase-enterprise</loc>
    <changefreq>weekly</changefreq>
    <changefreq>0.5</changefreq>
  </url>

  <url>
    <loc>https://supabase.com/blog/supabase-edge-functions</loc>
    <changefreq>weekly</changefreq>
    <changefreq>0.5</changefreq>
  </url>

  <url>
    <loc>https://supabase.com/blog/hackathon-bring-the-func</loc>
    <changefreq>weekly</changefreq>
    <changefreq>0.5</changefreq>
  </url>

  <url>
    <loc>https://supabase.com/blog/supabase-realtime-with-multiplayer-features</loc>
    <changefreq>weekly</changefreq>
    <changefreq>0.5</changefreq>
  </url>

  <url>
    <loc>https://supabase.com/blog/supabrew</loc>
    <changefreq>weekly</changefreq>
    <changefreq>0.5</changefreq>
  </url>

  <url>
    <loc>https://supabase.com/blog/beta-update-march-2022</loc>
    <changefreq>weekly</changefreq>
    <changefreq>0.5</changefreq>
  </url>

  <url>
    <loc>https://supabase.com/blog/bring-the-func-hackathon-winners</loc>
    <changefreq>weekly</changefreq>
    <changefreq>0.5</changefreq>
  </url>

  <url>
    <loc>https://supabase.com/blog/partner-gallery-works-with-supabase</loc>
    <changefreq>weekly</changefreq>
    <changefreq>0.5</changefreq>
  </url>

  <url>
    <loc>https://supabase.com/blog/how-supabase-accelerates-development-of-all-pull-together</loc>
    <changefreq>weekly</changefreq>
    <changefreq>0.5</changefreq>
  </url>

  <url>
    <loc>https://supabase.com/blog/beta-update-may-2022</loc>
    <changefreq>weekly</changefreq>
    <changefreq>0.5</changefreq>
  </url>

  <url>
    <loc>https://supabase.com/blog/loading-data-supabase-python</loc>
    <changefreq>weekly</changefreq>
    <changefreq>0.5</changefreq>
  </url>

  <url>
    <loc>https://supabase.com/blog/partial-postgresql-data-dumps-with-rls</loc>
    <changefreq>weekly</changefreq>
    <changefreq>0.5</changefreq>
  </url>

  <url>
    <loc>https://supabase.com/blog/visualizing-supabase-data-using-metabase</loc>
    <changefreq>weekly</changefreq>
    <changefreq>0.5</changefreq>
  </url>

  <url>
    <loc>https://supabase.com/blog/flutter-tutorial-building-a-chat-app</loc>
    <changefreq>weekly</changefreq>
    <changefreq>0.5</changefreq>
  </url>

  <url>
    <loc>https://supabase.com/blog/beta-update-june-2022</loc>
    <changefreq>weekly</changefreq>
    <changefreq>0.5</changefreq>
  </url>

  <url>
    <loc>https://supabase.com/blog/supabase-auth-helpers-with-sveltekit-support</loc>
    <changefreq>weekly</changefreq>
    <changefreq>0.5</changefreq>
  </url>

  <url>
    <loc>https://supabase.com/blog/seen-by-in-postgresql</loc>
    <changefreq>weekly</changefreq>
    <changefreq>0.5</changefreq>
  </url>

  <url>
    <loc>https://supabase.com/blog/supabase-flutter-sdk-1-developer-preview</loc>
    <changefreq>weekly</changefreq>
    <changefreq>0.5</changefreq>
  </url>

  <url>
    <loc>https://supabase.com/blog/supabase-beta-update-july-2022</loc>
    <changefreq>weekly</changefreq>
    <changefreq>0.5</changefreq>
  </url>

  <url>
    <loc>https://supabase.com/blog/slack-consolidate-slackbot-to-consolidate-messages</loc>
    <changefreq>weekly</changefreq>
    <changefreq>0.5</changefreq>
  </url>

  <url>
    <loc>https://supabase.com/blog/launch-week-5-hackathon</loc>
    <changefreq>weekly</changefreq>
    <changefreq>0.5</changefreq>
  </url>

  <url>
    <loc>https://supabase.com/blog/supabase-series-b</loc>
    <changefreq>weekly</changefreq>
    <changefreq>0.5</changefreq>
  </url>

  <url>
    <loc>https://supabase.com/blog/supabase-cli-v1-and-admin-api-beta</loc>
    <changefreq>weekly</changefreq>
    <changefreq>0.5</changefreq>
  </url>

  <url>
    <loc>https://supabase.com/blog/supabase-js-v2</loc>
    <changefreq>weekly</changefreq>
    <changefreq>0.5</changefreq>
  </url>

  <url>
    <loc>https://supabase.com/blog/supabase-soc2</loc>
    <changefreq>weekly</changefreq>
    <changefreq>0.5</changefreq>
  </url>

  <url>
    <loc>https://supabase.com/blog/supabase-realtime-multiplayer-general-availability</loc>
    <changefreq>weekly</changefreq>
    <changefreq>0.5</changefreq>
  </url>

  <url>
    <loc>https://supabase.com/blog/launch-week-5-community-day</loc>
    <changefreq>weekly</changefreq>
    <changefreq>0.5</changefreq>
  </url>

  <url>
    <loc>https://supabase.com/blog/launch-week-5-one-more-thing</loc>
    <changefreq>weekly</changefreq>
    <changefreq>0.5</changefreq>
  </url>

  <url>
    <loc>https://supabase.com/blog/pg-jsonschema-a-postgres-extension-for-json-validation</loc>
    <changefreq>weekly</changefreq>
    <changefreq>0.5</changefreq>
  </url>

  <url>
    <loc>https://supabase.com/blog/postgrest-v10</loc>
    <changefreq>weekly</changefreq>
    <changefreq>0.5</changefreq>
  </url>

  <url>
    <loc>https://supabase.com/blog/supabase-vault</loc>
    <changefreq>weekly</changefreq>
    <changefreq>0.5</changefreq>
  </url>

  <url>
    <loc>https://supabase.com/blog/building-a-realtime-trello-board-with-supabase-and-angular</loc>
    <changefreq>weekly</changefreq>
    <changefreq>0.5</changefreq>
  </url>

  <url>
    <loc>https://supabase.com/blog/launch-week-5-hackathon-winners</loc>
    <changefreq>weekly</changefreq>
    <changefreq>0.5</changefreq>
  </url>

  <url>
    <loc>https://supabase.com/blog/supabase-beta-update-august-2022</loc>
    <changefreq>weekly</changefreq>
    <changefreq>0.5</changefreq>
  </url>

  <url>
    <loc>https://supabase.com/blog/choosing-a-postgres-primary-key</loc>
    <changefreq>weekly</changefreq>
    <changefreq>0.5</changefreq>
  </url>

  <url>
    <loc>https://supabase.com/blog/postgres-wasm</loc>
    <changefreq>weekly</changefreq>
    <changefreq>0.5</changefreq>
  </url>

  <url>
    <loc>https://supabase.com/blog/supabase-beta-update-september-2022</loc>
    <changefreq>weekly</changefreq>
    <changefreq>0.5</changefreq>
  </url>

  <url>
    <loc>https://supabase.com/blog/postgres-full-text-search-vs-the-rest</loc>
    <changefreq>weekly</changefreq>
    <changefreq>0.5</changefreq>
  </url>

  <url>
    <loc>https://supabase.com/blog/supabase-js-v2-released</loc>
    <changefreq>weekly</changefreq>
    <changefreq>0.5</changefreq>
  </url>

  <url>
    <loc>https://supabase.com/blog/supabase-flutter-sdk-v1-released</loc>
    <changefreq>weekly</changefreq>
    <changefreq>0.5</changefreq>
  </url>

  <url>
    <loc>https://supabase.com/blog/postgresql-commitfest</loc>
    <changefreq>weekly</changefreq>
    <changefreq>0.5</changefreq>
  </url>

  <url>
    <loc>https://supabase.com/blog/supabase-beta-update-october-2022</loc>
    <changefreq>weekly</changefreq>
    <changefreq>0.5</changefreq>
  </url>

  <url>
    <loc>https://supabase.com/blog/authentication-in-ionic-angular</loc>
    <changefreq>weekly</changefreq>
    <changefreq>0.5</changefreq>
  </url>

  <url>
    <loc
      >https://supabase.com/blog/fetching-and-caching-supabase-data-in-next-js-server-components</loc
    >
    <changefreq>weekly</changefreq>
    <changefreq>0.5</changefreq>
  </url>

  <url>
    <loc>https://supabase.com/blog/flutter-authorization-with-rls</loc>
    <changefreq>weekly</changefreq>
    <changefreq>0.5</changefreq>
  </url>

  <url>
    <loc>https://supabase.com/blog/sql-or-nosql-both-with-postgresql</loc>
    <changefreq>weekly</changefreq>
    <changefreq>0.5</changefreq>
  </url>

  <url>
    <loc>https://supabase.com/blog/transparent-column-encryption-with-postgres</loc>
    <changefreq>weekly</changefreq>
    <changefreq>0.5</changefreq>
  </url>

  <url>
    <loc>https://supabase.com/blog/the-supabase-content-storm</loc>
    <changefreq>weekly</changefreq>
    <changefreq>0.5</changefreq>
  </url>

  <url>
    <loc>https://supabase.com/blog/supabase-beta-november-2022</loc>
    <changefreq>weekly</changefreq>
    <changefreq>0.5</changefreq>
  </url>

  <url>
    <loc>https://supabase.com/blog/launch-week-6-hackathon</loc>
    <changefreq>weekly</changefreq>
    <changefreq>0.5</changefreq>
  </url>

  <url>
    <loc>https://supabase.com/blog/who-we-hire</loc>
    <changefreq>weekly</changefreq>
    <changefreq>0.5</changefreq>
  </url>

  <url>
    <loc>https://supabase.com/blog/postgres-crdt</loc>
    <changefreq>weekly</changefreq>
    <changefreq>0.5</changefreq>
  </url>

  <url>
    <loc>https://supabase.com/blog/new-supabase-docs-built-with-nextjs</loc>
    <changefreq>weekly</changefreq>
    <changefreq>0.5</changefreq>
  </url>

  <url>
    <loc>https://supabase.com/blog/storage-image-resizing-smart-cdn</loc>
    <changefreq>weekly</changefreq>
    <changefreq>0.5</changefreq>
  </url>

  <url>
    <loc>https://supabase.com/blog/mfa-auth-via-rls</loc>
    <changefreq>weekly</changefreq>
    <changefreq>0.5</changefreq>
  </url>

  <url>
    <loc>https://supabase.com/blog/postgres-foreign-data-wrappers-rust</loc>
    <changefreq>weekly</changefreq>
    <changefreq>0.5</changefreq>
  </url>

  <url>
    <loc>https://supabase.com/blog/custom-domain-names</loc>
    <changefreq>weekly</changefreq>
    <changefreq>0.5</changefreq>
  </url>

  <url>
    <loc>https://supabase.com/blog/launch-week-6-community-day</loc>
    <changefreq>weekly</changefreq>
    <changefreq>0.5</changefreq>
  </url>

  <url>
    <loc>https://supabase.com/blog/launch-week-6-wrap-up</loc>
    <changefreq>weekly</changefreq>
    <changefreq>0.5</changefreq>
  </url>

  <url>
    <loc>https://supabase.com/blog/new-in-postgres-15</loc>
    <changefreq>weekly</changefreq>
    <changefreq>0.5</changefreq>
  </url>

  <url>
    <loc>https://supabase.com/blog/pg-graphql-v1</loc>
    <changefreq>weekly</changefreq>
    <changefreq>0.5</changefreq>
  </url>

  <url>
    <loc>https://supabase.com/blog/postgres-point-in-time-recovery</loc>
    <changefreq>weekly</changefreq>
    <changefreq>0.5</changefreq>
  </url>

  <url>
    <loc>https://supabase.com/blog/postgrest-11-prerelease</loc>
    <changefreq>weekly</changefreq>
    <changefreq>0.5</changefreq>
  </url>

  <url>
    <loc>https://supabase.com/blog/vault-now-in-beta</loc>
    <changefreq>weekly</changefreq>
    <changefreq>0.5</changefreq>
  </url>

  <url>
    <loc>https://supabase.com/blog/launch-week-6-hackathon-winners</loc>
    <changefreq>weekly</changefreq>
    <changefreq>0.5</changefreq>
  </url>

  <url>
    <loc>https://supabase.com/blog/supabase-beta-december-2022</loc>
    <changefreq>weekly</changefreq>
    <changefreq>0.5</changefreq>
  </url>

  <url>
    <loc>https://supabase.com/blog/openai-embeddings-postgres-vector</loc>
    <changefreq>weekly</changefreq>
    <changefreq>0.5</changefreq>
  </url>

  <url>
    <loc>https://supabase.com/blog/chatgpt-supabase-docs</loc>
    <changefreq>weekly</changefreq>
    <changefreq>0.5</changefreq>
  </url>

  <url>
    <loc>https://supabase.com/blog/supabase-beta-january-2023</loc>
    <changefreq>weekly</changefreq>
    <changefreq>0.5</changefreq>
  </url>

  <url>
    <loc>https://supabase.com/blog/flutter-real-time-multiplayer-game</loc>
    <changefreq>weekly</changefreq>
    <changefreq>0.5</changefreq>
  </url>

  <url>
    <loc>https://supabase.com/blog/case-study-happyteams</loc>
    <changefreq>weekly</changefreq>
    <changefreq>0.5</changefreq>
  </url>

  <url>
    <loc>https://supabase.com/blog/type-constraints-in-65-lines-of-sql</loc>
    <changefreq>weekly</changefreq>
    <changefreq>0.5</changefreq>
  </url>

  <url>
    <loc>https://supabase.com/blog/geo-queries-with-postgis-in-ionic-angular</loc>
    <changefreq>weekly</changefreq>
    <changefreq>0.5</changefreq>
  </url>

  <url>
    <loc>https://supabase.com/blog/supabase-beta-update-february-2023</loc>
    <changefreq>weekly</changefreq>
    <changefreq>0.5</changefreq>
  </url>

  <url>
    <loc>https://supabase.com/blog/supaclub</loc>
    <changefreq>weekly</changefreq>
    <changefreq>0.5</changefreq>
  </url>

  <url>
    <loc>https://supabase.com/blog/infinite-scroll-with-nextjs-framer-motion</loc>
    <changefreq>weekly</changefreq>
    <changefreq>0.5</changefreq>
  </url>

  <url>
    <loc>https://supabase.com/blog/designing-with-ai-midjourney</loc>
    <changefreq>weekly</changefreq>
    <changefreq>0.5</changefreq>
  </url>

  <url>
    <loc>https://supabase.com/blog/launch-week-7-hackathon</loc>
    <changefreq>weekly</changefreq>
    <changefreq>0.5</changefreq>
  </url>

  <url>
    <loc>https://supabase.com/blog/supabase-beta-update-march-2023</loc>
    <changefreq>weekly</changefreq>
    <changefreq>0.5</changefreq>
  </url>

  <url>
    <loc>https://supabase.com/blog/supabase-logs-self-hosted</loc>
    <changefreq>weekly</changefreq>
    <changefreq>0.5</changefreq>
  </url>

  <url>
    <loc>https://supabase.com/blog/edge-runtime-self-hosted-deno-functions</loc>
    <changefreq>weekly</changefreq>
    <changefreq>0.5</changefreq>
  </url>

  <url>
    <loc>https://supabase.com/blog/storage-v3-resumable-uploads</loc>
    <changefreq>weekly</changefreq>
    <changefreq>0.5</changefreq>
  </url>

  <url>
    <loc>https://supabase.com/blog/supabase-auth-sso-pkce</loc>
    <changefreq>weekly</changefreq>
    <changefreq>0.5</changefreq>
  </url>

  <url>
    <loc>https://supabase.com/blog/dbdev</loc>
    <changefreq>weekly</changefreq>
    <changefreq>0.5</changefreq>
  </url>

  <url>
    <loc>https://supabase.com/blog/launch-week-7-community-highlights</loc>
    <changefreq>weekly</changefreq>
    <changefreq>0.5</changefreq>
  </url>

  <url>
    <loc>https://supabase.com/blog/pg-tle</loc>
    <changefreq>weekly</changefreq>
    <changefreq>0.5</changefreq>
  </url>

  <url>
    <loc>https://supabase.com/blog/supabase-studio-2.0</loc>
    <changefreq>weekly</changefreq>
    <changefreq>0.5</changefreq>
  </url>

  <url>
    <loc>https://supabase.com/blog/whats-new-in-pg-graphql-v1-2</loc>
    <changefreq>weekly</changefreq>
    <changefreq>0.5</changefreq>
  </url>

  <url>
    <loc>https://supabase.com/blog/launch-week-7-hackathon-winners</loc>
    <changefreq>weekly</changefreq>
    <changefreq>0.5</changefreq>
  </url>

  <url>
    <loc>https://supabase.com/blog/postgres-pluggable-strorage</loc>
    <changefreq>weekly</changefreq>
    <changefreq>0.5</changefreq>
  </url>

  <url>
    <loc>https://supabase.com/blog/flutter-multi-factor-authentication</loc>
    <changefreq>weekly</changefreq>
    <changefreq>0.5</changefreq>
  </url>

  <url>
    <loc>https://supabase.com/blog/supabase-beta-update-april-2023</loc>
    <changefreq>weekly</changefreq>
    <changefreq>0.5</changefreq>
  </url>

  <url>
    <loc>https://supabase.com/blog/flutter-hackathon</loc>
    <changefreq>weekly</changefreq>
    <changefreq>0.5</changefreq>
  </url>

  <url>
    <loc>https://supabase.com/blog/building-chatgpt-plugins-template</loc>
    <changefreq>weekly</changefreq>
    <changefreq>0.5</changefreq>
  </url>

  <url>
    <loc>https://supabase.com/blog/chatgpt-plugins-support-postgres</loc>
    <changefreq>weekly</changefreq>
    <changefreq>0.5</changefreq>
  </url>

  <url>
    <loc>https://supabase.com/blog/flutter-hackathon-winners</loc>
    <changefreq>weekly</changefreq>
    <changefreq>0.5</changefreq>
  </url>

  <url>
    <loc>https://supabase.com/blog/vecs</loc>
    <changefreq>weekly</changefreq>
    <changefreq>0.5</changefreq>
  </url>

  <url>
    <loc>https://supabase.com/blog/supabase-beta-update-may-2023</loc>
    <changefreq>weekly</changefreq>
    <changefreq>0.5</changefreq>
  </url>

  <url>
    <loc>https://supabase.com/blog/native-mobile-auth</loc>
    <changefreq>weekly</changefreq>
    <changefreq>0.5</changefreq>
  </url>

  <url>
    <loc>https://supabase.com/blog/supabase-beta-update-june-2023</loc>
    <changefreq>weekly</changefreq>
    <changefreq>0.5</changefreq>
  </url>

  <url>
    <loc>https://supabase.com/blog/postgrest-11-1-release</loc>
    <changefreq>weekly</changefreq>
    <changefreq>0.5</changefreq>
  </url>

  <url>
    <loc>https://supabase.com/blog/pgvector-performance</loc>
    <changefreq>weekly</changefreq>
    <changefreq>0.5</changefreq>
  </url>

  <url>
    <loc>https://supabase.com/blog/flutter-authentication</loc>
    <changefreq>weekly</changefreq>
    <changefreq>0.5</changefreq>
  </url>

  <url>
    <loc>https://supabase.com/blog/supabase-lw8-hackathon</loc>
    <changefreq>weekly</changefreq>
    <changefreq>0.5</changefreq>
  </url>

  <url>
    <loc>https://supabase.com/blog/react-native-storage</loc>
    <changefreq>weekly</changefreq>
    <changefreq>0.5</changefreq>
  </url>

  <url>
    <loc>https://supabase.com/blog/beta-update-july-2023</loc>
    <changefreq>weekly</changefreq>
    <changefreq>0.5</changefreq>
  </url>

  <url>
    <loc>https://supabase.com/blog/fewer-dimensions-are-better-pgvector</loc>
    <changefreq>weekly</changefreq>
    <changefreq>0.5</changefreq>
  </url>

  <url>
    <loc>https://supabase.com/blog/interactive-constellation-threejs-react-three-fiber</loc>
    <changefreq>weekly</changefreq>
    <changefreq>0.5</changefreq>
  </url>

  <url>
    <loc>https://supabase.com/blog/why-supabase-remote</loc>
    <changefreq>weekly</changefreq>
    <changefreq>0.5</changefreq>
  </url>

  <url>
    <loc>https://supabase.com/blog/hugging-face-supabase</loc>
    <changefreq>weekly</changefreq>
    <changefreq>0.5</changefreq>
  </url>

  <url>
    <loc>https://supabase.com/blog/supabase-local-dev</loc>
    <changefreq>weekly</changefreq>
    <changefreq>0.5</changefreq>
  </url>

  <url>
    <loc>https://supabase.com/blog/supabase-studio-3-0</loc>
    <changefreq>weekly</changefreq>
    <changefreq>0.5</changefreq>
  </url>

  <url>
    <loc>https://supabase.com/blog/supabase-integrations-marketplace</loc>
    <changefreq>weekly</changefreq>
    <changefreq>0.5</changefreq>
  </url>

  <url>
    <loc>https://supabase.com/blog/using-supabase-with-vercel</loc>
    <changefreq>weekly</changefreq>
    <changefreq>0.5</changefreq>
  </url>

  <url>
    <loc>https://supabase.com/blog/launch-week-8-community-highlights</loc>
    <changefreq>weekly</changefreq>
    <changefreq>0.5</changefreq>
  </url>

  <url>
    <loc>https://supabase.com/blog/supabase-soc2-hipaa</loc>
    <changefreq>weekly</changefreq>
    <changefreq>0.5</changefreq>
  </url>

  <url>
    <loc>https://supabase.com/blog/supavisor-1-million</loc>
    <changefreq>weekly</changefreq>
    <changefreq>0.5</changefreq>
  </url>

  <url>
    <loc>https://supabase.com/blog/launch-week-8-hackathon-winners</loc>
    <changefreq>weekly</changefreq>
    <changefreq>0.5</changefreq>
  </url>

  <url>
    <loc>https://supabase.com/blog/organization-based-billing</loc>
    <changefreq>weekly</changefreq>
    <changefreq>0.5</changefreq>
  </url>

  <url>
    <loc>https://supabase.com/blog/increase-performance-pgvector-hnsw</loc>
    <changefreq>weekly</changefreq>
    <changefreq>0.5</changefreq>
  </url>

  <url>
    <loc>https://supabase.com/blog/beta-update-august-2023</loc>
    <changefreq>weekly</changefreq>
    <changefreq>0.5</changefreq>
  </url>

  <url>
    <loc>https://supabase.com/blog/postgres-dynamic-table-partitioning</loc>
    <changefreq>weekly</changefreq>
    <changefreq>0.5</changefreq>
  </url>

  <url>
    <loc>https://supabase.com/blog/beta-update-september-2023</loc>
    <changefreq>weekly</changefreq>
    <changefreq>0.5</changefreq>
  </url>

  <url>
    <loc>https://supabase.com/blog/react-native-offline-first-watermelon-db</loc>
    <changefreq>weekly</changefreq>
    <changefreq>0.5</changefreq>
  </url>

  <url>
    <loc>https://supabase.com/blog/pgvector-vs-pinecone</loc>
    <changefreq>weekly</changefreq>
    <changefreq>0.5</changefreq>
  </url>

  <url>
    <loc>https://supabase.com/blog/supabase-is-now-compatible-with-nextjs-14</loc>
    <changefreq>weekly</changefreq>
    <changefreq>0.5</changefreq>
  </url>

  <url>
    <loc>https://supabase.com/blog/beta-update-october-2023</loc>
    <changefreq>weekly</changefreq>
    <changefreq>0.5</changefreq>
  </url>

  <url>
    <loc>https://supabase.com/blog/react-native-authentication</loc>
    <changefreq>weekly</changefreq>
    <changefreq>0.5</changefreq>
  </url>

  <url>
    <loc>https://supabase.com/blog/oauth2-login-python-flask-apps</loc>
    <changefreq>weekly</changefreq>
    <changefreq>0.5</changefreq>
  </url>

  <url>
<<<<<<< HEAD
=======
    <loc>https://supabase.com/blog/automatic-cli-login</loc>
    <changefreq>weekly</changefreq>
    <changefreq>0.5</changefreq>
  </url>

  <url>
>>>>>>> cabba440
    <loc>https://supabase.com/customers/berriai</loc>
    <changefreq>weekly</changefreq>
    <changefreq>0.5</changefreq>
  </url>

  <url>
    <loc>https://supabase.com/customers/chatbase</loc>
    <changefreq>weekly</changefreq>
    <changefreq>0.5</changefreq>
  </url>

  <url>
    <loc>https://supabase.com/customers/epsilon3</loc>
    <changefreq>weekly</changefreq>
    <changefreq>0.5</changefreq>
  </url>

  <url>
    <loc>https://supabase.com/customers/good-tape</loc>
    <changefreq>weekly</changefreq>
    <changefreq>0.5</changefreq>
  </url>

  <url>
    <loc>https://supabase.com/customers/happyteams</loc>
    <changefreq>weekly</changefreq>
    <changefreq>0.5</changefreq>
  </url>

  <url>
    <loc>https://supabase.com/customers/markprompt</loc>
    <changefreq>weekly</changefreq>
    <changefreq>0.5</changefreq>
  </url>

  <url>
    <loc>https://supabase.com/customers/mendableai</loc>
    <changefreq>weekly</changefreq>
    <changefreq>0.5</changefreq>
  </url>

  <url>
    <loc>https://supabase.com/customers/mobbin</loc>
    <changefreq>weekly</changefreq>
    <changefreq>0.5</changefreq>
  </url>

  <url>
    <loc>https://supabase.com/customers/next-door-lending</loc>
    <changefreq>weekly</changefreq>
    <changefreq>0.5</changefreq>
  </url>

  <url>
    <loc>https://supabase.com/customers/pebblely</loc>
    <changefreq>weekly</changefreq>
    <changefreq>0.5</changefreq>
  </url>

  <url>
    <loc>https://supabase.com/customers/quivr</loc>
    <changefreq>weekly</changefreq>
    <changefreq>0.5</changefreq>
  </url>

  <url>
    <loc>https://supabase.com/customers/replenysh</loc>
    <changefreq>weekly</changefreq>
    <changefreq>0.5</changefreq>
  </url>

  <url>
    <loc>https://supabase.com/customers/shotgun</loc>
    <changefreq>weekly</changefreq>
    <changefreq>0.5</changefreq>
  </url>

  <url>
    <loc>https://supabase.com/customers/xendit</loc>
    <changefreq>weekly</changefreq>
    <changefreq>0.5</changefreq>
  </url>

  <url>
    <loc>https://supabase.com/alternatives/supabase-vs-auth0</loc>
    <changefreq>weekly</changefreq>
    <changefreq>0.5</changefreq>
  </url>

  <url>
    <loc>https://supabase.com/alternatives/supabase-vs-firebase</loc>
    <changefreq>weekly</changefreq>
    <changefreq>0.5</changefreq>
  </url>

  <url>
    <loc>https://supabase.com/alternatives/supabase-vs-heroku-postgres</loc>
    <changefreq>weekly</changefreq>
    <changefreq>0.5</changefreq>
  </url>

  <url>
    <loc>https://supabase.com/partners/integrations/appsmith</loc>
    <changefreq>weekly</changefreq>
    <changefreq>0.5</changefreq>
  </url>

  <url>
    <loc>https://supabase.com/partners/integrations/arengu</loc>
    <changefreq>weekly</changefreq>
    <changefreq>0.5</changefreq>
  </url>

  <url>
    <loc>https://supabase.com/partners/integrations/auth0</loc>
    <changefreq>weekly</changefreq>
    <changefreq>0.5</changefreq>
  </url>

  <url>
    <loc>https://supabase.com/partners/integrations/authsignal</loc>
    <changefreq>weekly</changefreq>
    <changefreq>0.5</changefreq>
  </url>

  <url>
    <loc>https://supabase.com/partners/integrations/basedash</loc>
    <changefreq>weekly</changefreq>
    <changefreq>0.5</changefreq>
  </url>

  <url>
    <loc>https://supabase.com/partners/integrations/bracket</loc>
    <changefreq>weekly</changefreq>
    <changefreq>0.5</changefreq>
  </url>

  <url>
    <loc>https://supabase.com/partners/integrations/buster</loc>
    <changefreq>weekly</changefreq>
    <changefreq>0.5</changefreq>
  </url>

  <url>
    <loc>https://supabase.com/partners/integrations/clerk</loc>
    <changefreq>weekly</changefreq>
    <changefreq>0.5</changefreq>
  </url>

  <url>
    <loc>https://supabase.com/partners/integrations/cloudflare-workers</loc>
    <changefreq>weekly</changefreq>
    <changefreq>0.5</changefreq>
  </url>

  <url>
    <loc>https://supabase.com/partners/integrations/clutch</loc>
    <changefreq>weekly</changefreq>
    <changefreq>0.5</changefreq>
  </url>

  <url>
    <loc>https://supabase.com/partners/integrations/codesandbox</loc>
    <changefreq>weekly</changefreq>
    <changefreq>0.5</changefreq>
  </url>

  <url>
    <loc>https://supabase.com/partners/integrations/corbado</loc>
    <changefreq>weekly</changefreq>
    <changefreq>0.5</changefreq>
  </url>

  <url>
    <loc>https://supabase.com/partners/integrations/dashibase</loc>
    <changefreq>weekly</changefreq>
    <changefreq>0.5</changefreq>
  </url>

  <url>
    <loc>https://supabase.com/partners/integrations/deepnote</loc>
    <changefreq>weekly</changefreq>
    <changefreq>0.5</changefreq>
  </url>

  <url>
    <loc>https://supabase.com/partners/integrations/dezbor</loc>
    <changefreq>weekly</changefreq>
    <changefreq>0.5</changefreq>
  </url>

  <url>
    <loc>https://supabase.com/partners/integrations/dhiwise</loc>
    <changefreq>weekly</changefreq>
    <changefreq>0.5</changefreq>
  </url>

  <url>
    <loc>https://supabase.com/partners/integrations/directus</loc>
    <changefreq>weekly</changefreq>
    <changefreq>0.5</changefreq>
  </url>

  <url>
    <loc>https://supabase.com/partners/integrations/doppler</loc>
    <changefreq>weekly</changefreq>
    <changefreq>0.5</changefreq>
  </url>

  <url>
    <loc>https://supabase.com/partners/integrations/draftbit</loc>
    <changefreq>weekly</changefreq>
    <changefreq>0.5</changefreq>
  </url>

  <url>
    <loc>https://supabase.com/partners/integrations/drapcode</loc>
    <changefreq>weekly</changefreq>
    <changefreq>0.5</changefreq>
  </url>

  <url>
    <loc>https://supabase.com/partners/integrations/draxlr</loc>
    <changefreq>weekly</changefreq>
    <changefreq>0.5</changefreq>
  </url>

  <url>
    <loc>https://supabase.com/partners/integrations/dronahq</loc>
    <changefreq>weekly</changefreq>
    <changefreq>0.5</changefreq>
  </url>

  <url>
    <loc>https://supabase.com/partners/integrations/estuary</loc>
    <changefreq>weekly</changefreq>
    <changefreq>0.5</changefreq>
  </url>

  <url>
    <loc>https://supabase.com/partners/integrations/explo</loc>
    <changefreq>weekly</changefreq>
    <changefreq>0.5</changefreq>
  </url>

  <url>
    <loc>https://supabase.com/partners/integrations/fezto</loc>
    <changefreq>weekly</changefreq>
    <changefreq>0.5</changefreq>
  </url>

  <url>
    <loc>https://supabase.com/partners/integrations/flutterflow</loc>
    <changefreq>weekly</changefreq>
    <changefreq>0.5</changefreq>
  </url>

  <url>
    <loc>https://supabase.com/partners/integrations/forestadmin</loc>
    <changefreq>weekly</changefreq>
    <changefreq>0.5</changefreq>
  </url>

  <url>
    <loc>https://supabase.com/partners/integrations/getstream_io</loc>
    <changefreq>weekly</changefreq>
    <changefreq>0.5</changefreq>
  </url>

  <url>
    <loc>https://supabase.com/partners/integrations/illa</loc>
    <changefreq>weekly</changefreq>
    <changefreq>0.5</changefreq>
  </url>

  <url>
    <loc>https://supabase.com/partners/integrations/infisical</loc>
    <changefreq>weekly</changefreq>
    <changefreq>0.5</changefreq>
  </url>

  <url>
    <loc>https://supabase.com/partners/integrations/insightbase</loc>
    <changefreq>weekly</changefreq>
    <changefreq>0.5</changefreq>
  </url>

  <url>
    <loc>https://supabase.com/partners/integrations/internalio</loc>
    <changefreq>weekly</changefreq>
    <changefreq>0.5</changefreq>
  </url>

  <url>
    <loc>https://supabase.com/partners/integrations/jetadmin</loc>
    <changefreq>weekly</changefreq>
    <changefreq>0.5</changefreq>
  </url>

  <url>
    <loc>https://supabase.com/partners/integrations/keyri</loc>
    <changefreq>weekly</changefreq>
    <changefreq>0.5</changefreq>
  </url>

  <url>
    <loc>https://supabase.com/partners/integrations/litellm</loc>
    <changefreq>weekly</changefreq>
    <changefreq>0.5</changefreq>
  </url>

  <url>
    <loc>https://supabase.com/partners/integrations/n8n</loc>
    <changefreq>weekly</changefreq>
    <changefreq>0.5</changefreq>
  </url>

  <url>
    <loc>https://supabase.com/partners/integrations/nextauth</loc>
    <changefreq>weekly</changefreq>
    <changefreq>0.5</changefreq>
  </url>

  <url>
    <loc>https://supabase.com/partners/integrations/nuxt</loc>
    <changefreq>weekly</changefreq>
    <changefreq>0.5</changefreq>
  </url>

  <url>
    <loc>https://supabase.com/partners/integrations/onesignal</loc>
    <changefreq>weekly</changefreq>
    <changefreq>0.5</changefreq>
  </url>

  <url>
    <loc>https://supabase.com/partners/integrations/ory</loc>
    <changefreq>weekly</changefreq>
    <changefreq>0.5</changefreq>
  </url>

  <url>
    <loc>https://supabase.com/partners/integrations/passageidentity</loc>
    <changefreq>weekly</changefreq>
    <changefreq>0.5</changefreq>
  </url>

  <url>
    <loc>https://supabase.com/partners/integrations/pgmustard</loc>
    <changefreq>weekly</changefreq>
    <changefreq>0.5</changefreq>
  </url>

  <url>
    <loc>https://supabase.com/partners/integrations/picket</loc>
    <changefreq>weekly</changefreq>
    <changefreq>0.5</changefreq>
  </url>

  <url>
    <loc>https://supabase.com/partners/integrations/plasmic</loc>
    <changefreq>weekly</changefreq>
    <changefreq>0.5</changefreq>
  </url>

  <url>
    <loc>https://supabase.com/partners/integrations/polyscale</loc>
    <changefreq>weekly</changefreq>
    <changefreq>0.5</changefreq>
  </url>

  <url>
    <loc>https://supabase.com/partners/integrations/powersync</loc>
    <changefreq>weekly</changefreq>
    <changefreq>0.5</changefreq>
  </url>

  <url>
    <loc>https://supabase.com/partners/integrations/prisma</loc>
    <changefreq>weekly</changefreq>
    <changefreq>0.5</changefreq>
  </url>

  <url>
    <loc>https://supabase.com/partners/integrations/react-admin</loc>
    <changefreq>weekly</changefreq>
    <changefreq>0.5</changefreq>
  </url>

  <url>
    <loc>https://supabase.com/partners/integrations/readyset</loc>
    <changefreq>weekly</changefreq>
    <changefreq>0.5</changefreq>
  </url>

  <url>
    <loc>https://supabase.com/partners/integrations/refine_dev</loc>
    <changefreq>weekly</changefreq>
    <changefreq>0.5</changefreq>
  </url>

  <url>
    <loc>https://supabase.com/partners/integrations/replibyte</loc>
    <changefreq>weekly</changefreq>
    <changefreq>0.5</changefreq>
  </url>

  <url>
    <loc>https://supabase.com/partners/integrations/replicache</loc>
    <changefreq>weekly</changefreq>
    <changefreq>0.5</changefreq>
  </url>

  <url>
    <loc>https://supabase.com/partners/integrations/resend</loc>
    <changefreq>weekly</changefreq>
    <changefreq>0.5</changefreq>
  </url>

  <url>
    <loc>https://supabase.com/partners/integrations/retool</loc>
    <changefreq>weekly</changefreq>
    <changefreq>0.5</changefreq>
  </url>

  <url>
    <loc>https://supabase.com/partners/integrations/risingwave</loc>
    <changefreq>weekly</changefreq>
    <changefreq>0.5</changefreq>
  </url>

  <url>
    <loc>https://supabase.com/partners/integrations/sequin_io</loc>
    <changefreq>weekly</changefreq>
    <changefreq>0.5</changefreq>
  </url>

  <url>
    <loc>https://supabase.com/partners/integrations/snaplet</loc>
    <changefreq>weekly</changefreq>
    <changefreq>0.5</changefreq>
  </url>

  <url>
    <loc>https://supabase.com/partners/integrations/stacksync</loc>
    <changefreq>weekly</changefreq>
    <changefreq>0.5</changefreq>
  </url>

  <url>
    <loc>https://supabase.com/partners/integrations/stormkit</loc>
    <changefreq>weekly</changefreq>
    <changefreq>0.5</changefreq>
  </url>

  <url>
    <loc>https://supabase.com/partners/integrations/streamlit</loc>
    <changefreq>weekly</changefreq>
    <changefreq>0.5</changefreq>
  </url>

  <url>
    <loc>https://supabase.com/partners/integrations/stytch</loc>
    <changefreq>weekly</changefreq>
    <changefreq>0.5</changefreq>
  </url>

  <url>
    <loc>https://supabase.com/partners/integrations/supabase_wrapper_bigquery</loc>
    <changefreq>weekly</changefreq>
    <changefreq>0.5</changefreq>
  </url>

  <url>
    <loc>https://supabase.com/partners/integrations/supabase_wrapper_firebase</loc>
    <changefreq>weekly</changefreq>
    <changefreq>0.5</changefreq>
  </url>

  <url>
    <loc>https://supabase.com/partners/integrations/supabase_wrapper_stripe</loc>
    <changefreq>weekly</changefreq>
    <changefreq>0.5</changefreq>
  </url>

  <url>
    <loc>https://supabase.com/partners/integrations/supertokens</loc>
    <changefreq>weekly</changefreq>
    <changefreq>0.5</changefreq>
  </url>

  <url>
    <loc>https://supabase.com/partners/integrations/tamagui-takeout</loc>
    <changefreq>weekly</changefreq>
    <changefreq>0.5</changefreq>
  </url>

  <url>
    <loc>https://supabase.com/partners/integrations/trevor_io</loc>
    <changefreq>weekly</changefreq>
    <changefreq>0.5</changefreq>
  </url>

  <url>
    <loc>https://supabase.com/partners/integrations/triggerdotdev</loc>
    <changefreq>weekly</changefreq>
    <changefreq>0.5</changefreq>
  </url>

  <url>
    <loc>https://supabase.com/partners/integrations/vercel</loc>
    <changefreq>weekly</changefreq>
    <changefreq>0.5</changefreq>
  </url>

  <url>
    <loc>https://supabase.com/partners/integrations/voltapp</loc>
    <changefreq>weekly</changefreq>
    <changefreq>0.5</changefreq>
  </url>

  <url>
    <loc>https://supabase.com/partners/integrations/weweb</loc>
    <changefreq>weekly</changefreq>
    <changefreq>0.5</changefreq>
  </url>

  <url>
    <loc>https://supabase.com/partners/integrations/windmill</loc>
    <changefreq>weekly</changefreq>
    <changefreq>0.5</changefreq>
  </url>

  <url>
    <loc>https://supabase.com/partners/integrations/yepcode</loc>
    <changefreq>weekly</changefreq>
    <changefreq>0.5</changefreq>
  </url>

  <url>
    <loc>https://supabase.com/partners/integrations/zapp_run</loc>
    <changefreq>weekly</changefreq>
    <changefreq>0.5</changefreq>
  </url>

  <url>
    <loc>https://supabase.com/partners/integrations/zuplo</loc>
    <changefreq>weekly</changefreq>
    <changefreq>0.5</changefreq>
  </url>

  <url>
    <loc>https://supabase.com/partners/experts/antstack</loc>
    <changefreq>weekly</changefreq>
    <changefreq>0.5</changefreq>
  </url>

  <url>
    <loc>https://supabase.com/partners/experts/arceptive</loc>
    <changefreq>weekly</changefreq>
    <changefreq>0.5</changefreq>
  </url>

  <url>
    <loc>https://supabase.com/partners/experts/buildlab</loc>
    <changefreq>weekly</changefreq>
    <changefreq>0.5</changefreq>
  </url>

  <url>
    <loc>https://supabase.com/partners/experts/calda</loc>
    <changefreq>weekly</changefreq>
    <changefreq>0.5</changefreq>
  </url>

  <url>
    <loc>https://supabase.com/partners/experts/driglo</loc>
    <changefreq>weekly</changefreq>
    <changefreq>0.5</changefreq>
  </url>

  <url>
    <loc>https://supabase.com/partners/experts/enginedigital</loc>
    <changefreq>weekly</changefreq>
    <changefreq>0.5</changefreq>
  </url>

  <url>
    <loc>https://supabase.com/partners/experts/feelantera</loc>
    <changefreq>weekly</changefreq>
    <changefreq>0.5</changefreq>
  </url>

  <url>
    <loc>https://supabase.com/partners/experts/jensenlabs</loc>
    <changefreq>weekly</changefreq>
    <changefreq>0.5</changefreq>
  </url>

  <url>
    <loc>https://supabase.com/partners/experts/koptional</loc>
    <changefreq>weekly</changefreq>
    <changefreq>0.5</changefreq>
  </url>

  <url>
    <loc>https://supabase.com/partners/experts/morrow</loc>
    <changefreq>weekly</changefreq>
    <changefreq>0.5</changefreq>
  </url>

  <url>
    <loc>https://supabase.com/partners/experts/overcode</loc>
    <changefreq>weekly</changefreq>
    <changefreq>0.5</changefreq>
  </url>

  <url>
    <loc>https://supabase.com/partners/experts/quinence</loc>
    <changefreq>weekly</changefreq>
    <changefreq>0.5</changefreq>
  </url>

  <url>
    <loc>https://supabase.com/partners/experts/robkendal</loc>
    <changefreq>weekly</changefreq>
    <changefreq>0.5</changefreq>
  </url>

  <url>
    <loc>https://supabase.com/partners/experts/solid_software</loc>
    <changefreq>weekly</changefreq>
    <changefreq>0.5</changefreq>
  </url>

  <url>
    <loc>https://supabase.com/partners/experts/sunmoon</loc>
    <changefreq>weekly</changefreq>
    <changefreq>0.5</changefreq>
  </url>

  <url>
    <loc>https://supabase.com/partners/experts/theodo</loc>
    <changefreq>weekly</changefreq>
    <changefreq>0.5</changefreq>
  </url>

  <url>
    <loc>https://supabase.com/partners/experts/tinloof</loc>
    <changefreq>weekly</changefreq>
    <changefreq>0.5</changefreq>
  </url>

  <url>
    <loc>https://supabase.com/partners/experts/uncommonpurpose</loc>
    <changefreq>weekly</changefreq>
    <changefreq>0.5</changefreq>
  </url>

  <url>
    <loc>https://supabase.com/partners/experts/voypost</loc>
    <changefreq>weekly</changefreq>
    <changefreq>0.5</changefreq>
  </url>

  <url>
    <loc>https://supabase.com/partners/experts/zerodays</loc>
    <changefreq>weekly</changefreq>
    <changefreq>0.5</changefreq>
  </url>
</urlset><|MERGE_RESOLUTION|>--- conflicted
+++ resolved
@@ -97,11 +97,7 @@
   </url>
 
   <url>
-<<<<<<< HEAD
-    <loc>https://supabase.com/realtime</loc>
-=======
     <loc>https://supabase.com/storage</loc>
->>>>>>> cabba440
     <changefreq>weekly</changefreq>
     <changefreq>0.5</changefreq>
   </url>
@@ -1411,15 +1407,12 @@
   </url>
 
   <url>
-<<<<<<< HEAD
-=======
     <loc>https://supabase.com/blog/automatic-cli-login</loc>
     <changefreq>weekly</changefreq>
     <changefreq>0.5</changefreq>
   </url>
 
   <url>
->>>>>>> cabba440
     <loc>https://supabase.com/customers/berriai</loc>
     <changefreq>weekly</changefreq>
     <changefreq>0.5</changefreq>
