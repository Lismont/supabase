---
title: Storing OpenAI embeddings in Postgres with pgvector
description: An example of how to build an AI-powered search engine using OpenAI's embeddings and PostgreSQL.
author: gregnr
image: embeddings/og_pgvector.png
thumb: embeddings/og_pgvector.png
tags:
  - postgres
  - AI
  - planetpg
date: '2023-02-06'
toc_depth: 3
---

A new PostgreSQL extension is now available in Supabase: [`pgvector`](<[https://github.com/pgvector/pgvector](https://supabase.com/docs/guides/getting-started/openai/vector-search)>), an open-source vector similarity search.

The exponential progress of AI functionality over the past year has inspired many new real world applications. One specific challenge has been the ability to store and query _embeddings_ at scale.
In this post we'll explain what embeddings are, why we might want to use them, and how we can store and query them in PostgreSQL using `pgvector`.

## What are embeddings?

Embeddings capture the “relatedness” of text, images, video, or other types of information. This relatedness is most commonly used for:

- **Search:** how similar is a search term to a body of text?
- **Recommendations:** how similar are two products?
- **Classifications:** how do we categorize a body of text?
- **Clustering:** how do we identify trends?

Let's explore an example of text embeddings. Say we have three phrases:

1. “The cat chases the mouse”
2. “The kitten hunts rodents”
3. “I like ham sandwiches”

Your job is to group phrases with similar meaning. If you are a human, this should be obvious. Phrases 1 and 2 are almost identical, while phrase 3 has a completely different meaning.

Although phrases 1 and 2 are similar, they share no common vocabulary (besides “the”). Yet their meanings are nearly identical. How can we teach a computer that these are the same?

## Human language

Humans use words and symbols to communicate language. But words in isolation are mostly meaningless - we need to draw from shared knowledge & experience in order to make sense of them. The phrase “You should Google it” only makes sense if you know that Google is a search engine and that people have been using it as a verb.

In the same way, we need to train a neural network model to understand human language. An effective model should be trained on millions of different examples to understand what each word, phrase, sentence, or paragraph could mean in different contexts.

So how does this relate to embeddings?

## How do embeddings work?

Embeddings compress discrete information (words & symbols) into distributed continuous-valued data (vectors). If we took our phrases from before and plot them on a chart, it might look something like this:

![Vector similarity](/images/blog/embeddings/vector-similarity.png)

Phrases 1 and 2 would be plotted close to each other, since their meanings are similar. We would expect phrase 3 to live somewhere far away since it isn't related. If we had a fourth phrase, “Sally ate Swiss cheese”, this might exist somewhere between phrase 3 (cheese can go on sandwiches) and phrase 1 (mice like Swiss cheese).

In this example we only have 2 dimensions: the X and Y axis. In reality, we would need many more dimensions to effectively capture the complexities of human language.

## OpenAI embeddings

OpenAI offers an [API](https://platform.openai.com/docs/guides/embeddings) to generate embeddings for a string of text using its language model. You feed it any text information (blog articles, documentation, your company's knowledge base), and it will output a vector of floating point numbers that represents the “meaning” of that text.

Compared to our 2-dimensional example above, their latest embedding model `text-embedding-ada-002` will output 1536 dimensions.

Why is this useful? Once we have generated embeddings on multiple texts, it is trivial to calculate how similar they are using vector math operations like cosine distance. A perfect use case for this is search. Your process might look something like this:

1. Pre-process your knowledge base and generate embeddings for each page
2. Store your embeddings to be referenced later (more on this)
3. Build a search page that prompts your user for input
4. Take user's input, generate a one-time embedding, then perform a similarity search against your pre-processed embeddings.
5. Return the most similar pages to the user

## Embeddings in practice

At a small scale, you could store your embeddings in a CSV file, load them into Python, and use a library like `numPy` to calculate similarity between them using something like cosine distance or dot product. OpenAI has a cookbook [example](https://github.com/openai/openai-cookbook/blob/main/examples/Semantic_text_search_using_embeddings.ipynb) that does just that. Unfortunately this likely won't scale well:

- What if I need to store and search over a large number of documents and embeddings (more than can fit in memory)?
- What if I want to create/update/delete embeddings dynamically?
- What if I'm not using Python?

### Using PostgreSQL

Enter [`pgvector`](https://github.com/pgvector/pgvector), an extension for PostgreSQL that allows you to both store and query vector embeddings within your database. Let's try it out.

First we'll enable the **Vector** extension. In Supabase, this can be done from the web portal through `Database` → `Extensions`. You can also do this in SQL by running:

```sql
create extension vector;
```

Next let's create a table to store our documents and their embeddings:

```sql
<<<<<<< HEAD
create table
  documents (
    id bigserial primary key,
    content text,
    embedding vector (1536)
  );
=======
create table documents (
  id bigserial primary key,
  content text,
  embedding vector(1536)
);
>>>>>>> 2a013e32
```

`pgvector` introduces a new data type called `vector`. In the code above, we create a column named `embedding` with the `vector` data type. The size of the vector defines how many dimensions the vector holds. OpenAI's `text-embedding-ada-002` model outputs 1536 dimensions, so we will use that for our vector size.

We also create a `text` column named `content` to store the original document text that produced this embedding. Depending on your use case, you might just store a reference (URL or foreign key) to a document here instead.

Soon we're going to need to perform a similarity search over these embeddings. Let's create a function to do that:

```sql
create or replace function match_documents (
  query_embedding vector(1536),
  match_threshold float,
  match_count int
)
returns table (
  id bigint,
  content text,
  similarity float
)
language sql stable
as $$
  select
    documents.id,
    documents.content,
    1 - (documents.embedding <=> query_embedding) as similarity
  from documents
  where 1 - (documents.embedding <=> query_embedding) > match_threshold
  order by similarity desc
  limit match_count;
$$;
```

`pgvector` introduces 3 new operators that can be used to calculate similarity:

| Operator | Description            |
| -------- | ---------------------- |
| `<->`    | Euclidean distance     |
| `<#>`    | negative inner product |
| `<=>`    | cosine distance        |

OpenAI recommends cosine similarity on their embeddings, so we will use that here.

Now we can call `match_documents()`, pass in our embedding, similarity threshold, and match count, and we'll get a list of all documents that match. And since this is all managed by Postgres, our application code becomes very simple.

### Indexing

Once your table starts to grow with embeddings, you will likely want to add an index to speed up queries. Vector indexes are particularly important when you're ordering results because vectors are not grouped by similarity, so finding the closest by sequential scan is a resource-intensive operation.

Each distance operator requires a different type of index. We expect to order by cosine distance, so we need `vector_cosine_ops` index. A good starting number of lists is 4 \* sqrt(table_rows):

```sql
<<<<<<< HEAD
create index on documents using ivfflat (embedding vector_cosine_ops)
with
  (lists = 100);
=======
create index on documents
using ivfflat (embedding vector_cosine_ops)
with (lists = 100);
>>>>>>> 2a013e32
```

You can read more about indexing on `pgvector`'s GitHub page [here](https://github.com/pgvector/pgvector#indexing).

### Generating embeddings

Let's use JavaScript to generate embeddings and store them in Postgres:

```tsx
import { createClient } from '@supabase/supabase-js'
import { Configuration, OpenAIApi } from 'openai'
import { supabaseClient } from './lib/supabase'

async function generateEmbeddings() {
  const configuration = new Configuration({ apiKey: '<YOUR_OPENAI_KEY>' })
  const openAi = new OpenAIApi(configuration)

  const documents = await getDocuments() // Your custom function to load docs

  // Assuming each document is a string
  for (const document of documents) {
    // OpenAI recommends replacing newlines with spaces for best results
    const input = document.replace(/\n/g, ' ')

    const embeddingResponse = await openai.createEmbedding({
      model: 'text-embedding-ada-002',
      input,
    })

    const [{ embedding }] = embeddingResponse.data.data

    // In production we should handle possible errors
    await supabaseClient.from('documents').insert({
      content: document,
      embedding,
    })
  }
}
```

### Building a simple search function

Finally, let's create an [Edge Function](https://supabase.com/docs/guides/functions) to perform our similarity search:

```tsx
import { serve } from 'https://deno.land/std@0.170.0/http/server.ts'
import 'https://deno.land/x/xhr@0.2.1/mod.ts'
import { createClient } from 'https://esm.sh/@supabase/supabase-js@2.5.0'
import { Configuration, OpenAIApi } from 'https://esm.sh/openai@3.1.0'
import { supabaseClient } from './lib/supabase'

export const corsHeaders = {
  'Access-Control-Allow-Origin': '*',
  'Access-Control-Allow-Headers': 'authorization, x-client-info, apikey, content-type',
}

serve(async (req) => {
  // Handle CORS
  if (req.method === 'OPTIONS') {
    return new Response('ok', { headers: corsHeaders })
  }

  // Search query is passed in request payload
  const { query } = await req.json()

  // OpenAI recommends replacing newlines with spaces for best results
  const input = query.replace(/\n/g, ' ')

  const configuration = new Configuration({ apiKey: '<YOUR_OPENAI_KEY>' })
  const openai = new OpenAIApi(configuration)

  // Generate a one-time embedding for the query itself
  const embeddingResponse = await openai.createEmbedding({
    model: 'text-embedding-ada-002',
    input,
  })

  const [{ embedding }] = embeddingResponse.data.data

  // In production we should handle possible errors
  const { data: documents } = await supabaseClient.rpc('match_documents', {
    query_embedding: embedding,
    match_threshold: 0.78, // Choose an appropriate threshold for your data
    match_count: 10, // Choose the number of matches
  })

  return new Response(JSON.stringify(documents), {
    headers: { ...corsHeaders, 'Content-Type': 'application/json' },
  })
})
```

### Building a smarter search function

ChatGPT doesn't just return existing documents. It's able to assimilate a variety of information into a single, cohesive answer. To do this, we need to provide GPT with some relevant documents, and a prompt that it can use to formulate this answer.

One of the biggest challenges of OpenAI's `text-davinci-003` [completion model](https://beta.openai.com/docs/guides/completion) is the 4000 token limit. You must fit both your prompt and the resulting completion within the 4000 tokens. This makes it challenging if you wanted to prompt GPT-3 to answer questions about your own custom knowledge base that would never fit in a single prompt.

Embeddings can help solve this by splitting your prompts into a two-phased process:

1. Query your embedding database for the most relevant documents related to the question
2. Inject these documents as context for GPT-3 to reference in its answer

Here's another Edge Function that expands upon the simple example above:

```tsx
import { serve } from 'https://deno.land/std@0.170.0/http/server.ts'
import 'https://deno.land/x/xhr@0.2.1/mod.ts'
import { createClient } from 'https://esm.sh/@supabase/supabase-js@2.5.0'
import GPT3Tokenizer from 'https://esm.sh/gpt3-tokenizer@1.1.5'
import { Configuration, OpenAIApi } from 'https://esm.sh/openai@3.1.0'
import { stripIndent } from 'https://esm.sh/common-tags@1.8.2'
import { supabaseClient } from './lib/supabase'

export const corsHeaders = {
  'Access-Control-Allow-Origin': '*',
  'Access-Control-Allow-Headers': 'authorization, x-client-info, apikey, content-type',
}

serve(async (req) => {
  // Handle CORS
  if (req.method === 'OPTIONS') {
    return new Response('ok', { headers: corsHeaders })
  }

  // Search query is passed in request payload
  const { query } = await req.json()

  // OpenAI recommends replacing newlines with spaces for best results
  const input = query.replace(/\n/g, ' ')

  const configuration = new Configuration({ apiKey: '<YOUR_OPENAI_KEY>' })
  const openai = new OpenAIApi(configuration)

  // Generate a one-time embedding for the query itself
  const embeddingResponse = await openai.createEmbedding({
    model: 'text-embedding-ada-002',
    input,
  })

  const [{ embedding }] = embeddingResponse.data.data

  // Fetching whole documents for this simple example.
  //
  // Ideally for context injection, documents are chunked into
  // smaller sections at earlier pre-processing/embedding step.
  const { data: documents } = await supabaseClient.rpc('match_documents', {
    query_embedding: embedding,
    match_threshold: 0.78, // Choose an appropriate threshold for your data
    match_count: 10, // Choose the number of matches
  })

  const tokenizer = new GPT3Tokenizer({ type: 'gpt3' })
  let tokenCount = 0
  let contextText = ''

  // Concat matched documents
  for (let i = 0; i < documents.length; i++) {
    const document = documents[i]
    const content = document.content
    const encoded = tokenizer.encode(content)
    tokenCount += encoded.text.length

    // Limit context to max 1500 tokens (configurable)
    if (tokenCount > 1500) {
      break
    }

    contextText += `${content.trim()}\n---\n`
  }

  const prompt = stripIndent`${oneLine`
    You are a very enthusiastic Supabase representative who loves
    to help people! Given the following sections from the Supabase
    documentation, answer the question using only that information,
    outputted in markdown format. If you are unsure and the answer
    is not explicitly written in the documentation, say
    "Sorry, I don't know how to help with that."`}

    Context sections:
    ${contextText}

    Question: """
    ${query}
    """

    Answer as markdown (including related code snippets if available):
  `

  // In production we should handle possible errors
  const completionResponse = await openai.createCompletion({
    model: 'text-davinci-003',
    prompt,
    max_tokens: 512, // Choose the max allowed tokens in completion
    temperature: 0, // Set to 0 for deterministic results
  })

  const {
    id,
    choices: [{ text }],
  } = completionResponse.data

  return new Response(JSON.stringify({ id, text }), {
    headers: { ...corsHeaders, 'Content-Type': 'application/json' },
  })
})
```

### Streaming results

OpenAI API responses take longer to depending on the length of the “answer”. ChatGPT has a nice UX for this by streaming the response to the user immediately. You can see a similar effect for the Supabase docs:

<video width="99%" autoPlay="" loop="" muted="" playsInline="" controls="true">
  <source src="/images/blog/embeddings/embeddings.mp4" type="video/mp4" />
</video>

The OpenAI API supports [completion streaming](https://platform.openai.com/docs/api-reference/completions/create#completions/create-stream) with Server Side Events. Supabase Edge Functions are run Deno, which also supports [Server Side Events](https://deno.com/blog/deploy-streams#server-sent-events). Check out [this commit](https://github.com/supabase/supabase/pull/12056/commits/bd83e9ba2f7263440888228e3b29007604d94841) to see how we modified the Function above to build a streaming interface.

## Wrap up

Storing embeddings in Postgres opens a world of possibilities. You can combine your search function with telemetry functions, add an user-provided feedback (thumbs up/down), and make your search feel more integrated with your products.

The [pgvector extension](https://supabase.com/docs/guides/getting-started/openai/vector-search) is available on all new Supabase projects today. If you want to try it out, launch a new Postgres database today: [database.new](https://database.new)

## More pgvector and ChatGPT resources

- [Supabase Clippy: ChatGPT for Supabase Docs](https://supabase.com/blog/chatgpt-supabase-docs)
- [A ChatGPT Plugins Template built with Supabase Edge Runtime](https://supabase.com/blog/building-chatgpt-plugins-template)
- [Template for building your own custom ChatGPT style doc search](https://github.com/supabase-community/nextjs-openai-doc-search)
- [Supabase + LangChain Starter Template](https://blog.langchain.dev/langchain-x-supabase/)<|MERGE_RESOLUTION|>--- conflicted
+++ resolved
@@ -89,20 +89,12 @@
 Next let's create a table to store our documents and their embeddings:
 
 ```sql
-<<<<<<< HEAD
 create table
   documents (
     id bigserial primary key,
     content text,
     embedding vector (1536)
   );
-=======
-create table documents (
-  id bigserial primary key,
-  content text,
-  embedding vector(1536)
-);
->>>>>>> 2a013e32
 ```
 
 `pgvector` introduces a new data type called `vector`. In the code above, we create a column named `embedding` with the `vector` data type. The size of the vector defines how many dimensions the vector holds. OpenAI's `text-embedding-ada-002` model outputs 1536 dimensions, so we will use that for our vector size.
@@ -154,15 +146,9 @@
 Each distance operator requires a different type of index. We expect to order by cosine distance, so we need `vector_cosine_ops` index. A good starting number of lists is 4 \* sqrt(table_rows):
 
 ```sql
-<<<<<<< HEAD
 create index on documents using ivfflat (embedding vector_cosine_ops)
 with
   (lists = 100);
-=======
-create index on documents
-using ivfflat (embedding vector_cosine_ops)
-with (lists = 100);
->>>>>>> 2a013e32
 ```
 
 You can read more about indexing on `pgvector`'s GitHub page [here](https://github.com/pgvector/pgvector#indexing).
