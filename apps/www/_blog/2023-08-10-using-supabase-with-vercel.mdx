---
title: 'Supabase, Vercel, and Next.js 13'
description: 'Using Supabase with Vercel and Next.js is now a lot easier.'
launchweek: 8
tags:
  - launch-week
  - integrations
date: '2023-08-10'
published_at: '2023-08-10T09:00:00.000-07:00'
toc_depth: 3
author: jonny
image: launch-week-8/day-4/vercel-and-supabase-og.jpg
thumb: launch-week-8/day-4/vercel-and-supabase-thumb.jpg
---

Vercel's open source framework, [Next.js](https://nextjs.org/), is the most popular frontend framework for Supabase developers.

At Supabase, we feel it's important to provide developers with the tools they need to build on the platforms they love. So for the past few months, we've doubled-down on the Vercel x Supabase experience. Here are a few of the newest improvements we've made.

## The New Supabase x Vercel integration

Our new [Vercel Integration](https://vercel.com/integrations/supabase-v2) streamlines the process of creating, deploying, and maintaining web applications.

### Monorepo support

You can now [link multiple](https://app.supabase.com/org/_/integrations) Vercel projects to a single Supabase project:

![Vercel in the Supabase dashboard](/images/blog/launch-week-8/day-4/vercel-dashboard.png)

Previously we mapped each Vercel project to a single Supabase project. With this release, we're introducing the concept of project 'Connections'. Supabase projects can have an unlimited number of Vercel Connections. This is especially useful for monorepos using [Turborepo](https://turbo.build/).

### Automatically managed Supabase config

We've improved the way we manage your Supabase environment variables.

![Vercel config](/images/blog/launch-week-8/day-4/vercel-config.png)

Supabase keeps each of your Vercel Projects updated with Environment Variables, managing your secrets (like `service-role-key`) and public variables (like `supabase-url`).

Importantly, Supabase now updates the Auth Redirect URIs to match your main Vercel project domain and any preview deployment URLs. We listen to your Vercel deployment webhooks and adjust your redirects accordingly.

<BlogCollapsible title="View the full list of environment variables">

    {/* prettier-ignore */}
    ```jsx
    POSTGRES_URL // URL of your Postgres database.
    POSTGRES_URL_NON_POOLING // URL of your Postgres database without pooling.
    POSTGRES_USER // Username for your Postgres database.
    POSTGRES_HOST // Host for your Postgres database.
    POSTGRES_PASSWORD // Password for your Postgres database.
    POSTGRES_DATABASE // Name of your Postgres database.
    SUPABASE_SERVICE_ROLE_KEY // Service role key for your Supabase project.
    SUPABASE_URL // URL for your Supabase project.
    SUPABASE_ANON_KEY // Anonymous key for your Supabase project.
    NEXT_PUBLIC_SUPABASE_URL // Publicly accessible URL for your Supabase project.
    NEXT_PUBLIC_SUPABASE_ANON_KEY // Publicly accessible anonymous key for your Supabase project.
    ```

    _We've used the same naming convention as Vercel Postgres to make it easy to migrate between platforms._

</BlogCollapsible>

### Starter kits

Don't have a project to work on yet? Not a problem, Supabase has a range of Starter kits. With the click of a button you can you have an full-stack application running in less than a minute.

You can find a Vercel Starter kit by looking for Vercel's blue "Deploy Button". Clicking on any one of these buttons will:

1. Take you to Vercel to clone the repository to your own GitHub account/organization
2. Auto install the Supabase Integration (if not already done so).
3. Then we make things really easy: Supabase checks for any migrations in the Starter kit, and if so, we'll run them in your new Supabase project.

After Vercel has deployed the app, it works without any additional configuration. Starter kits include everything from table schemas, authentication, and sample data from the `seed.sql` file.

![Untitled](https://s3-us-west-2.amazonaws.com/secure.notion-static.com/0252085d-f9d2-46ac-b30c-00122e5d2eeb/Untitled.png)

**Vercel AI Chatbot**
Next.js 13, Open AI, Vercel Function, Auth

### Database Branching

We announced Database Branching on [Tuesday](/blog/supabase-local-dev#branching-and-preview-environments). We've designed this to work perfectly with Vercel's Preview Deployments.

![Vercel config](/images/blog/launch-week-8/day-4/supabase-vercel-branching.png)

For now, Branching in Supabase is limited to development partners. We'll be rolling it out to everyone over the coming months. If you're interested in testing the new features, [sign up for early access](https://forms.supabase.com/branching-request).

## Next.js 13 App Router Support

<<<<<<< HEAD
The new App Router in Next.js adds a lot of exciting features, like React Suspense and Streaming. Supabase now fully-supports the App Router in Next.js:
=======
The Next.js App Router introduces exciting new functionality made possible by React Suspense and Streaming. Supabase has been working closely with the Next.js team to ensure full support for the App Router, without compromising the experience for those building with the Pages Router.
>>>>>>> fb3b7528

<div className="video-container">
  <iframe
    className="w-full"
    src="https://www.youtube-nocookie.com/embed/w3LD0Z73vgU"
    title="YouTube video player"
    frameBorder="0"
    allow="accelerometer; autoplay; clipboard-write; encrypted-media; gyroscope; picture-in-picture; web-share"
    allowfullscreen
  ></iframe>
</div>

<<<<<<< HEAD
Server-side rendering is powerful, but also makes it difficult to share state across user sessions. This isn't a problem with Supabase Auth - we've added support for cookies and simplified the build process with our new [Next.js Auth Helpers](https://supabase.com/docs/guides/auth/auth-helpers/nextjs).
=======
The Next.js App Router shifts a significant amount of your app development from the client to the server, using Server Components, Route Handlers and Server Actions. This means Supabase Auth needs to be configured to store session data in cookies - available in the browser and on the server - rather than Local Storage. We've simplified this process for you with our new [Next.js Auth Helpers package](https://supabase.com/docs/guides/auth/auth-helpers/nextjs).
>>>>>>> fb3b7528

This configures cookie-based Auth, making the user's session available throughout the entire Next.js App Router stack:

- [Client Components](/docs/guides/auth/auth-helpers/nextjs#client-components) — `createClientComponentClient`
- [Server Components](/docs/guides/auth/auth-helpers/nextjs#server-components) — `createServerComponentClient`
- [Server Actions](/docs/guides/auth/auth-helpers/nextjs#server-actions) — `createServerActionClient`
- [Route Handlers](/docs/guides/auth/auth-helpers/nextjs#route-handlers) — `createRouteHandlerClient`
- [Middleware](/docs/guides/auth/auth-helpers/nextjs#middleware) — `createMiddlewareClient`

## Scaffolding a new Next.js app with Supabase

[create-next-app](https://nextjs.org/docs/pages/api-reference/create-next-app) is one of the easiest way to get started with Next.js.

We've created a new template for `create-next-app` scaffolding Supabase projects:

```sh
npx create-next-app -e with-supabase
```

<<<<<<< HEAD
This new official template is fully-loaded with the new App Router setup. Check out the [`/app/_examples`](https://github.com/vercel/next.js/blob/canary/examples/with-supabase/app/_examples) folder for an example of creating a Supabase client in:
=======
This creates a new Next.js app configured with:

- 100% Server-side cookie-based Auth
- 100% TypeScript
- Beautiful landing and auth pages with Tailwind CSS

This is the perfect starting point for any application built with Next.js and Supabase! 🚀

Check out the [`/app/_examples`](https://github.com/vercel/next.js/blob/canary/examples/with-supabase/app/_examples) folder for an example of creating a Supabase client in:
>>>>>>> fb3b7528

- [Client Components](https://github.com/vercel/next.js/blob/canary/examples/with-supabase/app/_examples/client-component/page.tsx)
- [Server Components](https://github.com/vercel/next.js/blob/canary/examples/with-supabase/app/_examples/server-component/page.tsx)
- [Route Handlers](https://github.com/vercel/next.js/blob/canary/examples/with-supabase/app/_examples/route-handler/route.ts)
- [Server Actions](https://github.com/vercel/next.js/blob/canary/examples/with-supabase/app/_examples/server-action/page.tsx)

## More integrations

We've got plenty more in store for Next.js developers which we will be rolling out over the next few months. If you're looking for more integrations, or you want to build your own, we're also launching a new Supabase [Integrations Marketplace](/blog/supabase-integrations-marketplace).

## More Launch Week 8

- [Supabase Local Dev: migrations, branching, and observability](/blog/supabase-local-dev)
- [Hugging Face is now supported in Supabase](/blog/hugging-face-supabase)
- [Launch Week 8](/launch-week)
- [Coding the stars - an interactive constellation with Three.js and React Three Fiber](/blog/interactive-constellation-threejs-react-three-fiber)
- [Why we'll stay remote](/blog/why-supabase-remote)
- [Postgres Language Server](https://github.com/supabase/postgres_lsp)<|MERGE_RESOLUTION|>--- conflicted
+++ resolved
@@ -87,11 +87,7 @@
 
 ## Next.js 13 App Router Support
 
-<<<<<<< HEAD
 The new App Router in Next.js adds a lot of exciting features, like React Suspense and Streaming. Supabase now fully-supports the App Router in Next.js:
-=======
-The Next.js App Router introduces exciting new functionality made possible by React Suspense and Streaming. Supabase has been working closely with the Next.js team to ensure full support for the App Router, without compromising the experience for those building with the Pages Router.
->>>>>>> fb3b7528
 
 <div className="video-container">
   <iframe
@@ -104,11 +100,7 @@
   ></iframe>
 </div>
 
-<<<<<<< HEAD
-Server-side rendering is powerful, but also makes it difficult to share state across user sessions. This isn't a problem with Supabase Auth - we've added support for cookies and simplified the build process with our new [Next.js Auth Helpers](https://supabase.com/docs/guides/auth/auth-helpers/nextjs).
-=======
 The Next.js App Router shifts a significant amount of your app development from the client to the server, using Server Components, Route Handlers and Server Actions. This means Supabase Auth needs to be configured to store session data in cookies - available in the browser and on the server - rather than Local Storage. We've simplified this process for you with our new [Next.js Auth Helpers package](https://supabase.com/docs/guides/auth/auth-helpers/nextjs).
->>>>>>> fb3b7528
 
 This configures cookie-based Auth, making the user's session available throughout the entire Next.js App Router stack:
 
@@ -128,9 +120,6 @@
 npx create-next-app -e with-supabase
 ```
 
-<<<<<<< HEAD
-This new official template is fully-loaded with the new App Router setup. Check out the [`/app/_examples`](https://github.com/vercel/next.js/blob/canary/examples/with-supabase/app/_examples) folder for an example of creating a Supabase client in:
-=======
 This creates a new Next.js app configured with:
 
 - 100% Server-side cookie-based Auth
@@ -140,7 +129,6 @@
 This is the perfect starting point for any application built with Next.js and Supabase! 🚀
 
 Check out the [`/app/_examples`](https://github.com/vercel/next.js/blob/canary/examples/with-supabase/app/_examples) folder for an example of creating a Supabase client in:
->>>>>>> fb3b7528
 
 - [Client Components](https://github.com/vercel/next.js/blob/canary/examples/with-supabase/app/_examples/client-component/page.tsx)
 - [Server Components](https://github.com/vercel/next.js/blob/canary/examples/with-supabase/app/_examples/server-component/page.tsx)
