[
  {
    "author_id": "angelico_de_los_reyes",
    "author": "Angelico de los Reyes",
    "position": "Engineering",
    "author_url": "https://github.com/dragarcia",
    "author_image_url": "https://github.com/dragarcia.png"
  },
  {
    "author_id": "ant_wilson",
    "author": "Ant Wilson",
    "position": "CTO and Co-Founder",
    "author_url": "https://github.com/awalias",
    "author_image_url": "https://github.com/awalias.png"
  },
  {
    "author_id": "soedirgo",
    "author": "Bobbie Soedirgo",
    "username": "soedirgo",
    "position": "Engineering",
    "author_url": "https://github.com/soedirgo",
    "author_image_url": "https://github.com/soedirgo.png"
  },
  {
    "author_id": "div_arora",
    "author": "Div Arora",
    "username": "darora",
    "position": "Engineering",
    "author_url": "https://github.com/darora",
    "author_image_url": "https://github.com/darora.png"
  },
  {
    "author_id": "fracek",
    "author": "Francesco Ceccon",
    "username": "fracek",
    "position": "Engineering",
    "author_url": "https://github.com/fracek",
    "author_image_url": "https://github.com/fracek.png"
  },
  {
    "author_id": "gurjeet",
    "author": "Gurjeet Singh",
    "username": "gurjeet",
    "position": "Engineering",
    "author_url": "https://github.com/gurjeet",
    "author_image_url": "https://github.com/gurjeet.png"
  },
  {
    "author_id": "inian",
    "author": "Inian Parameshwaran",
    "username": "inian",
    "position": "Engineering",
    "author_url": "https://twitter.com/everConfusedGuy",
    "author_image_url": "https://avatars.githubusercontent.com/u/2155545?v=4"
  },
  {
    "author_id": "kangmingtay",
    "author": "Kang Ming Tay",
    "username": "kangmingtay",
    "position": "Engineering",
    "author_url": "https://github.com/kangmingtay",
    "author_image_url": "https://github.com/kangmingtay.png"
  },
  {
    "author_id": "oli_rice",
    "author": "Oliver Rice",
    "username": "olirice",
    "position": "Engineering",
    "author_url": "https://github.com/olirice",
    "author_image_url": "https://github.com/olirice.png"
  },
  {
    "author_id": "paul_copplestone",
    "author": "Paul Copplestone",
    "position": "CEO and Co-Founder",
    "author_url": "https://github.com/kiwicopple",
    "author_image_url": "https://github.com/kiwicopple.png"
  },
  {
    "author_id": "qiao",
    "author": "Qiao Han",
    "position": "Engineering",
    "author_url": "https://github.com/sweatybridge",
    "author_image_url": "https://github.com/sweatybridge.png"
  },
  {
    "author_id": "rory_wilding",
    "author": "Rory Wilding",
    "position": "Head of Growth",
    "author_url": "https://github.com/roryw10",
    "author_image_url": "https://github.com/roryw10.png"
  },
  {
    "author_id": "steve_chavez",
    "author": "Steve Chavez",
    "username": "steve-chavez",
    "position": "Engineering & PostgREST maintainer",
    "author_url": "https://github.com/steve-chavez",
    "author_image_url": "https://github.com/steve-chavez.png"
  },
  {
    "author_id": "supabase",
    "author": "Supabase",
    "position": "",
    "author_url": "https://github.com/supabase",
    "author_image_url": "https://github.com/supabase.png"
  },
  {
    "author_id": "thor_schaeff",
    "author": "Thor Schaeff",
    "position": "DevRel & DX",
    "author_url": "https://twitter.com/thorwebdev",
    "author_image_url": "https://github.com/thorwebdev.png"
  },
  {
    "author_id": "wenbo_xie",
    "author": "Wen Bo Xie",
    "username": "w3b6x9",
    "position": "Engineering",
    "author_url": "https://github.com/w3b6x9",
    "author_image_url": "https://github.com/w3b6x9.png"
  },
  {
    "author_id": "dthyresson",
    "author": "David Thyresson",
    "username": "dthyresson",
    "position": "Engineering",
    "author_url": "https://github.com/dthyresson",
    "author_image_url": "https://github.com/dthyresson.png"
  },
  {
    "author_id": "shanerice",
    "author": "Shane Rice",
    "username": "shanerice",
    "position": "Marketing",
    "author_url": "https://github.com/shanerice",
    "author_image_url": "https://github.com/shanerice.png"
  },
  {
    "author_id": "alaister",
    "author": "Alaister Young",
    "username": "alaister",
    "position": "Engineering",
    "author_url": "https://github.com/alaister",
    "author_image_url": "https://github.com/alaister.png"
  },
  {
    "author_id": "tyler_shukert",
    "author": "Tyler Shukert",
    "username": "dshukertjr",
    "position": "DevRel & Flutter",
    "author_url": "https://twitter.com/dshukertjr",
    "author_image_url": "https://github.com/dshukertjr.png"
  },
  {
    "author_id": "victor",
    "author": "Victor",
    "username": "t3hmrman",
    "position": "Guest Author",
    "author_url": "https://github.com/t3hmrman",
    "author_image_url": "https://github.com/t3hmrman.png"
  },
  {
    "author_id": "andrew_smith",
    "author": "Andrew Smith",
    "username": "silentworks",
    "position": "DevRel & DX",
    "author_url": "https://github.com/silentworks",
    "author_image_url": "https://github.com/silentworks.png"
  },
  {
    "author_id": "rodrigo_mansueli",
    "author": "Rodrigo Mansueli Nunes",
    "username": "mansueli",
    "position": "Support Engineer",
    "author_url": "https://github.com/mansueli",
    "author_image_url": "https://github.com/mansueli.png"
  },
  {
    "author_id": "stas",
    "author": "Stanislav Muzhyk",
    "username": "abc3",
    "position": "Engineering",
    "author_url": "https://github.com/abc3",
    "author_image_url": "https://github.com/abc3.png"
  },
  {
    "author_id": "jonmeyers_io",
    "author": "Jon Meyers",
    "position": "Developer Advocate",
    "author_url": "https://twitter.com/jonmeyers_io",
    "author_image_url": "https://github.com/dijonmusters.png"
  },
  {
    "author_id": "michel",
    "author": "Michel Pelletier",
    "position": "Engineering",
    "author_url": "https://github.com/michelp",
    "author_image_url": "https://github.com/michelp.png"
  },
  {
    "author_id": "joel",
    "author": "Joel Lee",
    "username": "j0",
    "position": "Engineering",
    "author_url": "https://github.com/j0",
    "author_image_url": "https://github.com/j0.png"
  },
  {
    "author_id": "simon_grimm",
    "author": "Simon Grimm",
    "username": "schlimmson",
    "position": "Guest Author",
    "author_url": "https://twitter.com/schlimmson",
    "author_image_url": "https://github.com/saimon24.png"
  },
  {
    "author_id": "burggraf",
    "author": "Mark Burggraf",
    "username": "burggraf",
    "position": "Engineering",
    "author_url": "https://github.com/burggraf",
    "author_image_url": "https://github.com/burggraf.png"
  },
  {
    "author_id": "pavel",
    "author": "Pavel Borisov",
    "username": "pavel",
    "position": "Postgres Engineer",
    "author_url": "https://github.com/pashkinelfe",
    "author_image_url": "https://avatars.githubusercontent.com/u/63344111?v=4"
  },
  {
    "author_id": "ramiro",
    "author": "Ramiro Nunez Dosio",
    "position": "Growth Marketer",
    "author_url": "https://twitter.com/ramiro__nd",
    "author_image_url": "https://avatars.githubusercontent.com/u/20600542?v=4"
  },
  {
    "author_id": "jonny",
    "author": "Jonathan Summers-Muir",
    "position": "Engineering",
    "author_url": "https://github.com/mildtomato",
    "author_image_url": "https://github.com/mildtomato.png"
  },
  {
    "author_id": "fabrizio",
    "author": "Fabrizio Fenoglio",
    "position": "Engineering",
    "author_url": "https://github.com/fenos",
    "author_image_url": "https://github.com/fenos.png"
  },
  {
    "author_id": "bo_lu",
    "author": "Bo Lu",
    "position": "Engineering",
    "author_url": "https://github.com/burmecia",
    "author_image_url": "https://github.com/burmecia.png"
  },
  {
    "author_id": "stojan",
    "author": "Stojan Dimitrovski",
    "position": "Engineering",
    "author_url": "https://github.com/hf",
    "author_image_url": "https://github.com/hf.png"
  },
  {
    "author_id": "gregnr",
    "author": "Greg Richardson",
    "position": "Engineering",
    "author_url": "https://github.com/gregnr",
    "author_image_url": "https://github.com/gregnr.png"
  },
  {
    "author_id": "fsansalvadore",
    "author": "Francesco Sansalvadore",
    "position": "Engineering",
    "author_url": "https://github.com/fsansalvadore",
    "author_image_url": "https://github.com/fsansalvadore.png"
  },
  {
    "author_id": "marijana",
    "author": "Marijana Šimag",
    "position": "Design",
    "author_url": "https://dribbble.com/marijanasimag",
    "author_image_url": "https://github.com/marijanasimag.png"
  },
  {
    "author_id": "ziinc",
    "author": "Lee TzeYiing",
    "position": "Engineering",
    "author_url": "https://github.com/Ziinc",
    "author_image_url": "https://github.com/Ziinc.png"
  },
  {
    "author_id": "chasers",
    "author": "Chase Granberry",
    "position": "Engineering",
    "author_url": "https://github.com/chasers",
    "author_image_url": "https://github.com/chasers.png"
  },
  {
    "author_id": "joshenlim",
    "author": "Joshen Lim",
    "username": "joshenlim",
    "position": "Engineering",
    "author_url": "https://github.com/joshenlim",
    "author_image_url": "https://github.com/joshenlim.png"
  },
  {
    "author_id": "laktek",
    "author": "Lakshan Perera",
    "position": "Engineering",
    "author_url": "https://github.com/laktek",
    "author_image_url": "https://github.com/laktek.png"
  },
  {
    "author_id": "saltcod",
    "author": "Terry Sutton",
    "position": "Engineering",
    "author_url": "https://github.com/saltcod",
    "author_image_url": "https://github.com/saltcod.png"
  },
  {
    "author_id": "daltjoh-aws",
    "author": "John Dalton",
    "position": "Product Management Leader @ AWS",
    "author_url": "https://github.com/daltjoh-aws",
    "author_image_url": "https://github.com/daltjoh-aws.png"
  },
  {
    "author_id": "egor_romanov",
    "author": "Egor Romanov",
    "position": "Engineering",
    "author_url": "https://github.com/egor-romanov",
    "author_image_url": "https://github.com/egor-romanov.png"
  },
  {
    "author_id": "kevcodez",
    "author": "Kevin Grüneberg",
    "position": "Engineering",
    "author_url": "https://github.com/kevcodez",
    "author_image_url": "https://github.com/kevcodez.png"
  },
  {
    "author_id": "benediktmueller",
    "author": "Benedikt Müller",
    "username": "bndkt",
    "position": "Guest Author",
    "author_url": "https://twitter.com/bndkt",
    "author_image_url": "https://github.com/bndkt.png"
  },
  {
    "author_id": "long",
    "author": "Long Hoang",
    "username": "loong",
    "position": "Engineering",
    "author_url": "https://twitter.com/beertocode",
    "author_image_url": "https://github.com/loong.png"
  },
  {
    "author_id": "kamil_ogorek",
    "author": "Kamil Ogórek",
    "username": "kamil",
    "position": "Integrations Lead",
    "author_url": "https://twitter.com/kamilogorek",
    "author_image_url": "https://github.com/kamilogorek.png"
  },
  {
    "author_id": "yuri",
    "author": "Yuri Santana",
    "username": "yuri",
    "position": "DevRel Social Media and Community",
    "author_url": "https://twitter.com/yuricodesbot",
    "author_image_url": "https://github.com/YuriCodes.png"
  },
  {
<<<<<<< HEAD
    "author_id": "ivasilov",
    "author": "Ivan Vasilov",
    "username": "ivasilov",
    "position": "Engineering",
    "author_url": "https://twitter.com/ivasilov",
    "author_image_url": "https://github.com/ivasilov.png"
=======
    "author_id": "philipp",
    "author": "Philipp Steinrötter",
    "username": "psteinroe",
    "position": "Guest Author",
    "author_url": "https://twitter.com/psteinroe",
    "author_image_url": "/images/philipp-steinrotter.jpg"
>>>>>>> 08202215
  }
]<|MERGE_RESOLUTION|>--- conflicted
+++ resolved
@@ -376,20 +376,19 @@
     "author_image_url": "https://github.com/YuriCodes.png"
   },
   {
-<<<<<<< HEAD
     "author_id": "ivasilov",
     "author": "Ivan Vasilov",
     "username": "ivasilov",
     "position": "Engineering",
     "author_url": "https://twitter.com/ivasilov",
     "author_image_url": "https://github.com/ivasilov.png"
-=======
+  },
+  {
     "author_id": "philipp",
     "author": "Philipp Steinrötter",
     "username": "psteinroe",
     "position": "Guest Author",
     "author_url": "https://twitter.com/psteinroe",
     "author_image_url": "/images/philipp-steinrotter.jpg"
->>>>>>> 08202215
   }
 ]