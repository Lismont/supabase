--- conflicted
+++ resolved
@@ -22,7 +22,6 @@
 
 In some cases you're able to use the OAuth flow within web-based native apps such as with [React Native](https://reactnative.dev), [Expo](https://expo.dev) or other similar frameworks. It is best practice to use native Sign in with Apple capabilities on those platforms instead.
 
-<<<<<<< HEAD
 Before you can use Sign in with Apple, you need to obtain an [Apple Developer](https://developer.apple.com) account.
 
 ## Using the OAuth flow for web
@@ -52,83 +51,13 @@
 5. Configure Website URLs for the newly created **Services ID**. The web domain you should use is the domain your Supabase project is hosted on. This is usually `<project-id>.supabase.co` while the redirect URL is `https://<project-id>.supabase.co/auth/v1/callback`.
 6. Create a signing **Key** in the [Keys](https://developer.apple.com/account/resources/authkeys/list) section of the Apple Developer Console. You can use this key to generate a secret key using the tool below, which is added to your Supabase project's Auth configuration. Make sure you safely store the `AuthKey_XXXXXXXXXX.p8` file. If you ever loose access to it, or make it public accidentally please revoke it from the Apple Developer Console and create a new one immediately. You will have to generate a new secret key using this file every 6 months, so make sure you schedule a recurring meeting in your calendar!
 7. Finally, add the information you configured above to the [Apple provider configuration in the Supabase dashboard](https://supabase.com/dashboard/project/_/auth/providers).
-=======
-![Apple Developer Portal.](/docs/img/guides/auth-apple/apple-developer-portal.png)
 
-## Obtain an App ID
-
-- Go to `Certificates, Identifiers & Profiles`.
-- Click on `Identifiers` at the left.
-- Click on the `+` sign in the upper left next to `Identifiers`.
-- Select `App IDs` and click `Continue`.
-- Select type `App` and click `Continue`.
-- Fill out your app information:
-  - App description.
-  - Bundle ID (Apple recommends reverse-domain name style, so if your domain is acme.com and your app is called roadrunner, use: "com.acme.roadrunner").
-  - Scroll down and check `Sign In With Apple`.
-  - Click `Continue` at the top right.
-  - Click `Register` at the top right.
-
-## Obtain a Services ID
-
-This will serve as the `client_id` when you make API calls to authenticate the user.
-
-- Go to `Certificates, Identifiers & Profiles`.
-- Click on `Identifiers` at the left.
-- Click on the `+` sign in the upper left next to `Identifiers`.
-- Select `Services IDs` and click `Continue`.
-- Fill out your information:
-  - App description.
-  - Bundle ID (you can't use the same Bundle ID from the previous step, but you can just add something to the beginning, such as "app." to make it app.com.acme.roadrunner").
-  - SAVE THIS ID -- this ID will become your `client_id` later.
-  - Click `Continue` at the top right.
-  - Click `Register` at the top right.
-
-## Find your callback URL
-
-<SocialProviderSetup provider="Apple" />
-
-## Configure your Services ID
-
-- Under `Identifiers`, click on your newly-created Services ID.
-- Check the box next to `Sign In With Apple` to enable it.
-- Click `Configure` to the right.
-- Make sure your newly created Bundle ID is selected under `Primary App ID`
-- Add your domain to the `Domains and Subdomains` box (do not add `https://`, just add the domain).
-- In the `Return URLs` box, type the callback URL of your app which you found in the previous step and click `Next` at the bottom right.
-- Click `Done` at the bottom.
-- Click `Continue` at the top right.
-- Click `Save` at the top right.
-
-## Download your secret key
-
-Now you'll need to download a `secret key` file from Apple that will be used to generate your `client_secret`.
-
-- Go to `Certificates, Identifiers & Profiles`.
-- Click on `Keys` at the left.
-- Click on the `+` sign in the upper left next to `Keys`.
-- Enter a `Key Name`.
-- Check `Sign In with Apple`.
-- Click `Configure` to the right.
-- Select your newly-created Services ID from the dropdown selector.
-- Click `Save` at the top right.
-- Click `Continue` at the top right.
-- Click `Register` at the top right.
-- Click `Download` at the top right.
-- Save the downloaded file -- this contains your "secret key" that will be used to generate your `client_secret`.
-- Click `Done` at the top right.
-
-## Generate a client secret
-
-You need to configure a client secret when using Sign in with Apple for Web. This is a specially crafted [JWT signed with a secret key downloaded from Apple's Developer Center](https://developer.apple.com/documentation/signinwithapplerestapi/generate_and_validate_tokens).
->>>>>>> 572d35af
 
 <Admonition>
   Use this tool to generate a new Apple client secret. No keys leave your browser!
 </Admonition>
 
 <AppleSecretGenerator />
-<<<<<<< HEAD
 
 ## Using native sign in
 
@@ -186,8 +115,6 @@
 For apps written in Swift, please consult the [community maintained library](/docs/reference/swift/introduction).
 
 ### Configuration
-=======
->>>>>>> 572d35af
 
 Native sign in requires less configuration steps than OAuth flow. You will need to perform these steps:
 
@@ -238,12 +165,7 @@
 3. Configure Website URLs for the newly created **Services ID**. The web domain you should use is the domain your website is hosted on. The redirect URL must also point to a page on your website that will receive the callback from Apple.
 4. Register the Services ID you created to your project's [Apple provider configuration in the Supabase dashboard](https://supabase.com/dashboard/project/_/auth/providers) under _Authorized Client IDs_.
 
-<<<<<<< HEAD
 Note that if you're using Sign in with Apple JS you do not need to configure the OAuth settings.
-=======
-- [Apple Developer Account](https://developer.apple.com).
-- Thanks to [Janak Amarasena](https://medium.com/@janakda) who did all the heavy lifting in [How to configure Sign In with Apple](https://medium.com/identity-beyond-borders/how-to-configure-sign-in-with-apple-77c61e336003).
->>>>>>> 572d35af
 
 export const Page = ({ children }) => <Layout meta={meta} children={children} />
 
