const sidebars = {
  guides: [
    {
      type: 'category',
      label: 'Overview',
      items: [
        'about',
        'architecture',
        'guides/hosting/platform',
        'guides/examples',
      ],
      collapsed: true,
    },
    {
      type: 'category',
      label: 'Quickstarts',
      collapsed: true,
      items: [
        'guides/with-angular',
        'guides/with-expo',
        'guides/with-flutter',
        'guides/with-ionic-angular',
        'guides/with-ionic-react',
        'guides/with-ionic-vue',
        'guides/with-nextjs',
        'guides/with-nuxt-3',
        'guides/with-react',
        'guides/with-redwoodjs',
        'guides/with-solidjs',
        'guides/with-svelte',
        'guides/with-sveltekit',
        'guides/with-vue-3',
      ],
    },
    {
      type: 'category',
      label: 'Supabase CLI',
      collapsed: true,
      items: [
        'guides/cli',
        'guides/cli/local-development',
        'guides/cli/cicd-workflow',
      ],
    },
    {
      type: 'category',
      label: 'Database',
      collapsed: true,
      items: [
        'guides/database',
        'guides/database/connecting-to-postgres',
        'guides/database/tables',
        'guides/database/functions',
        'guides/database/full-text-search',
        // 'guides/database/json',
        // 'guides/database/arrays',
        // 'guides/database/sql-to-api',
        {
          type: 'category',
          label: 'Extensions',
          collapsed: true,
          items: [
            'guides/database/extensions',
            // 'guides/database/extensions/pgtap',
            'guides/database/extensions/plv8',
            'guides/database/extensions/http',
            'guides/database/extensions/uuid-ossp',
          ],
        },
        {
          type: 'category',
          label: 'Configuration',
          collapsed: true,
          items: [
            'guides/database/timeouts',
            'guides/database/replication',
            'guides/database/managing-passwords',
            'guides/database/managing-timezones',
          ],
        },
      ],
    },
    {
      type: 'category',
      label: 'Realtime',
      collapsed: true,
      items: [
<<<<<<< HEAD
        'guides/realtime/broadcast',
        'guides/realtime/presence',
        'guides/realtime/postgres-changes',
=======
        'guides/realtime/overview',
        'guides/realtime/broadcast',
        'guides/realtime/presence',
>>>>>>> b5b5b16f
      ],
    },
    {
      type: 'category',
      label: 'APIs',
      collapsed: true,
      items: ['guides/api', 'guides/api/generating-types'],
    },
    {
      type: 'category',
      label: 'Functions',
      collapsed: true,
      items: ['guides/functions'],
    },
    {
      type: 'category',
      label: 'Auth',
      collapsed: true,
      items: [
        'guides/auth',
        {
          type: 'category',
          label: 'Authentication',
          collapsed: true,
          items: [
            'guides/auth/auth-email',
            'guides/auth/auth-magic-link',
            'guides/auth/auth-apple',
            'guides/auth/auth-azure',
            'guides/auth/auth-bitbucket',
            'guides/auth/auth-discord',
            'guides/auth/auth-facebook',
            'guides/auth/auth-github',
            'guides/auth/auth-gitlab',
            'guides/auth/auth-google',
            'guides/auth/auth-keycloak',
            'guides/auth/auth-linkedin',
            'guides/auth/auth-notion',
            'guides/auth/auth-slack',
            'guides/auth/auth-spotify',
            'guides/auth/auth-twitch',
            'guides/auth/auth-twitter',
            'guides/auth/auth-workos',
            'guides/auth/auth-zoom',
            'guides/auth/auth-twilio',
            'guides/auth/auth-vonage',
            'guides/auth/auth-messagebird',
          ],
        },
        {
          type: 'category',
          label: 'Authorization',
          collapsed: true,
          items: [
            'guides/auth/row-level-security',
            'guides/auth/managing-user-data',
          ],
        },
        {
          type: 'category',
          label: 'Deep Dive',
          collapsed: true,
          items: [
            'learn/auth-deep-dive/auth-deep-dive-jwts',
            'learn/auth-deep-dive/auth-row-level-security',
            'learn/auth-deep-dive/auth-policies',
            'learn/auth-deep-dive/auth-gotrue',
            'learn/auth-deep-dive/auth-google-oauth',
          ],
        },
      ],
    },
    {
      type: 'category',
      label: 'Storage',
      collapsed: true,
      items: ['guides/storage'],
    },
    {
      type: 'category',
      label: 'Platform',
      collapsed: true,
      items: [
        'guides/platform/logs',
        'guides/platform/metrics',
        'going-into-prod',
        'guides/platform/performance',
        'guides/platform/permissions',
      ],
    },
    {
      type: 'category',
      label: 'Self Hosting',
      collapsed: true,
      items: ['guides/hosting/overview', 'guides/hosting/docker'],
    },
    {
      type: 'category',
      label: 'Integrations',
      collapsed: true,
      items: [
        'guides/integrations/appsmith',
        'guides/integrations/auth0',
        'guides/integrations/authsignal',
        'guides/integrations/clerk',
        'guides/integrations/dashibase',
        'guides/integrations/directus',
        'guides/integrations/draftbit',
        'guides/integrations/pgmustard',
        'guides/integrations/plasmic',
        'guides/integrations/prisma',
        'guides/integrations/snaplet',
        'guides/integrations/stytch',
        'guides/integrations/supertokens',
        'guides/integrations/vercel',
      ],
    },
    {
      type: 'category',
      label: 'See Also',
      collapsed: true,
      items: [
        'faq',
        'handbook/contributing',
        'handbook/supasquad',
        'company/terms',
        'company/privacy',
        'company/aup',
        'company/sla',
      ],
    },
  ],
  reference: [
    {
      type: 'category',
      label: 'Official',
      // link: { type: 'doc', id: 'reference' },
      collapsed: false,
      items: [
        { type: 'doc', id: 'reference' },
        { type: 'link', label: 'Supabase CLI', href: '/reference/cli' },
        { type: 'link', label: 'Supabase API', href: '/reference/api' },
        {
          type: 'link',
          label: 'Supabase JavaScript Library',
          href: '/reference/javascript',
        },
        {
          type: 'link',
          label: 'Supabase Dart Library',
          href: '/reference/dart',
        },
      ],
    },
    {
      type: 'category',
      label: 'Community',
      // link: { type: 'doc', id: 'about' },
      collapsed: false,
      items: [
        {
          type: 'link',
          label: 'Supabase Auth Helpers',
          href: '/reference/auth-helpers',
        },
      ],
    },
    {
      type: 'category',
      label: 'Self hosted',
      collapsed: false,
      items: [
        { type: 'link', label: 'Auth Server', href: '/reference/auth' },
        { type: 'link', label: 'Storage Server', href: '/reference/storage' },
      ],
    },
    // {
    //   type: 'category',
    //   label: 'Postgres Extensions',
    //   link: { type: 'doc', id: 'postgres/extensions/intro' },
    //   collapsed: true,
    //   items: [
    //     'postgres/extensions/http',
    //     'postgres/extensions/pgtap',
    //     'postgres/extensions/plv8',
    //     'postgres/extensions/uuid-ossp',
    //   ],
    // },
  ],
}

module.exports = sidebars<|MERGE_RESOLUTION|>--- conflicted
+++ resolved
@@ -85,15 +85,10 @@
       label: 'Realtime',
       collapsed: true,
       items: [
-<<<<<<< HEAD
+        'guides/realtime/overview',
         'guides/realtime/broadcast',
         'guides/realtime/presence',
         'guides/realtime/postgres-changes',
-=======
-        'guides/realtime/overview',
-        'guides/realtime/broadcast',
-        'guides/realtime/presence',
->>>>>>> b5b5b16f
       ],
     },
     {
