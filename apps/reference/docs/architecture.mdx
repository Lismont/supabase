--- conflicted
+++ resolved
@@ -18,35 +18,6 @@
 
 ![Supabase Architecture](/img/supabase-architecture.png)
 
-<<<<<<< HEAD
-Supabase is not a 1-to-1 mapping of Firebase. While we are building many of the features that Firebase offers, we are not going about it the same way.
-
-Our technological choices are quite different from Firebase. Everything we use is open source. Wherever possible, we use and support existing tools rather than developing from scratch.
-
-Most notably, we use Postgres rather than a NoSQL store. This choice was deliberate. We believe that no other database offers the scalability and functionality required to compete with Firebase.
-
-## Feature Status
-
-| Product                    | Feature                | Stage | Docs                                             |
-| -------------------------- | ---------------------- | ----- | ------------------------------------------------ |
-| Database                   | Postgres               | GA    | [Link](/docs/guides/database)                    |
-| Database                   | Webhooks               | Alpha |                                                  |
-| Database                   | Point in time Recovery | Alpha |                                                  |
-| Realtime                   | Postgres CDC           | Beta  | [Link](/docs/guides/realtime/postgres-cdc)       |
-| Realtime                   | Broadcast              | Alpha | [Link](/docs/guides/realtime#broadcast)          |
-| Realtime                   | Presence               | Alpha | [Link](/docs/guides/realtime#presence)           |
-| Storage                    |                        | Beta  | [Link](/docs/guides/storage)                     |
-| Storage                    | CDN                    | Beta  | [Link](/docs/guides/storage-cdn)                 |
-| Edge Functions             |                        | Beta  | [Link](/docs/guides/functions)                   |
-| Auth                       | OAuth Providers        | Beta  | [Link](/docs/guides/auth/auth-apple)             |
-| Auth                       | Passwordless           | Beta  | [Link](/guides/auth/auth-magic-link)             |
-| Auth                       | Next.js Auth Helpers   | Alpha | [Link](/docs/guides/auth/auth-helpers/nextjs)    |
-| Auth                       | SvelteKit Auth Helpers | Alpha | [Link](/docs/guides/auth/auth-helpers/sveltekit) |
-| Public API                 |                        | Beta  | [Link](/docs/reference/api)                      |
-| CLI                        |                        | Beta  | [Link](/docs/guides/cli)                         |
-| Client Library: JavaScript |                        | GA    | [Link](/docs/reference/javascript)               |
-| Client Library: Flutter    |                        | Beta  | [Link](/docs/reference/dart)                     |
-=======
 ### PostgreSQL (Database)
 
 PostgreSQL is the core of Supabase. We do not abstract the PostgreSQL database — you can access it and use it with full privileges. We simply provide tools which makes PostgreSQL as easy to use as Firebase.
@@ -182,5 +153,4 @@
 
 Supabase supports existing tools and communities wherever possible. Supabase is more like a "community of communities" - each tool typically has its own community
 which we work with.
-Open source is something we approach [collaboratively](https://supabase.com/blog/supabase-series-b#giving-back): we employ maintainers, sponsor projects, invest in businesses, and develop our own open source tools.
->>>>>>> 4b41d456
+Open source is something we approach [collaboratively](https://supabase.com/blog/supabase-series-b#giving-back): we employ maintainers, sponsor projects, invest in businesses, and develop our own open source tools.